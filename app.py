from flask import Flask, request, jsonify, url_for, send_from_directory, send_file
import fitz  # PyMuPDF
import pdfplumber
import re
import json
from openai import OpenAI
from dotenv import load_dotenv
import os
from flask_cors import CORS
from werkzeug.middleware.proxy_fix import ProxyFix
import io
from reportlab.lib.pagesizes import letter
from reportlab.platypus import SimpleDocTemplate, Paragraph, Spacer, Table, TableStyle, PageBreak, Frame, PageTemplate
from reportlab.lib.styles import getSampleStyleSheet, ParagraphStyle
from reportlab.lib import colors
from reportlab.lib.units import inch
from reportlab.lib.enums import TA_CENTER, TA_LEFT, TA_RIGHT
from datetime import datetime
from reportlab.pdfgen import canvas
from extractors import index_and_extract, extract_and_store_from_indexed
from llm_sections import run_report_sections
from db import (
    list_sections,
    list_metrics,
    get_document_by_sha,
    create_questionnaire,
    update_questionnaire_status,
    save_personal_info,
    save_family_info,
    save_goals,
    save_risk_profile,
    save_insurance,
    save_estate,
    save_lifestyle,
    get_questionnaire,
    get_latest_questionnaire_for_user,
    link_questionnaire_upload,
    list_questionnaire_uploads,
<<<<<<< HEAD
    update_questionnaire_upload_metadata,
=======
    insert_metric,
    delete_metrics_for_doc_keys,
>>>>>>> 217c1396
)
# --- Initialization ---
load_dotenv()

app = Flask(__name__)
CORS(app)
# Respect reverse proxy headers on Render (scheme/host) for correct external URLs
app.wsgi_app = ProxyFix(app.wsgi_app, x_for=1, x_proto=1)
app.config['PREFERRED_URL_SCHEME'] = 'https'
openai_api_key = os.getenv("OPENAI_API_KEY")
if not openai_api_key:
    raise RuntimeError("OPENAI_API_KEY is not set")
client = OpenAI(api_key=openai_api_key)

OUTPUT_DIR = os.getenv("OUTPUT_DIR", "output")
os.makedirs(OUTPUT_DIR, exist_ok=True)

# Storage behavior:
# STORE_REPORTS = "disk" (default) -> write to OUTPUT_DIR and serve via /download/<file>
# STORE_REPORTS = "memory" -> do not persist; generate to disk, read once, delete, and offer one-time memory download via /download-temp/<token>
STORE_REPORTS = os.getenv("STORE_REPORTS", "disk").lower()
# SAVE_TX_JSON = "true"/"false" -> whether to persist extracted bank tx JSON artifacts
SAVE_TX_JSON = os.getenv("SAVE_TX_JSON", "false").lower() == "true"
# Simple in-memory store for ephemeral downloads
TEMP_REPORTS = {}

def _register_temp_download(data: bytes, filename: str, mimetype: str = "application/pdf") -> str:
    token = os.urandom(16).hex()
    TEMP_REPORTS[token] = (filename, data, mimetype)
    return token

def _persist_metrics_for_doc(document_id: int, data: dict):
    """
    Persist key numeric insights from extracted data into metrics for aggregation/prefill.
    Keys stored:
      - opening_balance, closing_balance, total_inflows, total_outflows (bank)
      - gross_total_income, taxable_income, total_tax_paid (ITR)
      - sum_assured_or_insured (insurance)
      - portfolio_equity/debt/gold/realEstate/insuranceLinked/cash (CAS allocation)
    """
    if not isinstance(data, dict):
        return

    def n(v):
        try:
            if isinstance(v, (int, float)):
                return float(v)
            if v in (None, "", "N/A"):
                return None
            cv = clean_and_convert_to_float(str(v))
            return cv if cv != "N/A" else None
        except Exception:
            return None

    to_store = {}

    # Bank account summary
    acct = data.get("account_summary") or {}
    for k in ["opening_balance", "closing_balance", "total_inflows", "total_outflows"]:
        v = acct.get(k)
        nv = n(v)
        if nv is not None:
            to_store[k] = nv

    # ITR numbers (top-level or under tax_computation)
    itr_top = {k: data.get(k) for k in ["gross_total_income", "taxable_income", "total_tax_paid"]}
    tax_comp = data.get("tax_computation") or {}
    for k in ["gross_total_income", "taxable_income", "total_tax_paid"]:
        v = itr_top.get(k, None)
        if v in (None, "", "N/A"):
            v = tax_comp.get(k)
        nv = n(v)
        if nv is not None:
            to_store[k] = nv

    # Insurance
    ins_sum = data.get("sum_assured_or_insured")
    ins_nv = n(ins_sum)
    if ins_nv is not None:
        to_store["sum_assured_or_insured"] = ins_nv

    # CAS allocation
    alloc = data.get("asset_allocation") or {}
    mapping = {
        "equity_percentage": "portfolio_equity",
        "debt_percentage": "portfolio_debt",
        "gold_percentage": "portfolio_gold",
        "real_estate_percentage": "portfolio_realEstate",
        "insurance_linked_percentage": "portfolio_insuranceLinked",
        "cash_percentage": "portfolio_cash",
        # Support alternate keys if present
        "equity": "portfolio_equity",
        "debt": "portfolio_debt",
        "gold": "portfolio_gold",
        "realEstate": "portfolio_realEstate",
        "insuranceLinked": "portfolio_insuranceLinked",
        "cash": "portfolio_cash",
    }
    for src, dst in mapping.items():
        if src in alloc:
            nv = n(alloc.get(src))
            if nv is not None:
                to_store[dst] = nv

    if to_store:
        try:
            delete_metrics_for_doc_keys(document_id, list(to_store.keys()))
        except Exception:
            pass
        for k, v in to_store.items():
            try:
                insert_metric(document_id, k, v, None)
            except Exception:
                continue

# --- Utility Function for Cleaning Numbers ---
def clean_and_convert_to_float(value_str):
    """Cleans currency symbols, commas, and parentheses, then converts to float."""
    if not value_str or value_str == "N/A":
        return "N/A"
    if isinstance(value_str, (int, float)):
        return float(value_str)
    if not isinstance(value_str, str):
        return "N/A"
    try:
        # Remove currency symbols, commas, and whitespace
        cleaned_str = re.sub(r'[₹$,\s]', '', value_str).strip()
        # Handle negative numbers represented with parentheses
        cleaned_str = re.sub(r'[\(\)]', '', cleaned_str)
        if cleaned_str.endswith('-'):
            cleaned_str = '-' + cleaned_str[:-1]
        return float(cleaned_str) if cleaned_str else "N/A"
    except (ValueError, TypeError):
        return "N/A"

# PDF text sanitization helper to avoid unsupported glyphs
def sanitize_pdf_text(s):
    try:
        if s is None:
            return ""
        t = str(s)
        # Normalize common unicode symbols to ASCII
        t = (t.replace("•", "-")
               .replace("–", "-")
               .replace("—", "-")
               .replace("×", "x")
               .replace("₹", "Rs.")
               .replace("“", '"')
               .replace("”", '"')
               .replace("’", "'")
               .replace("‘", "'")
               .replace("≈", "~"))
        # Remove non-printable/non-ASCII chars (preserve tab/newline/carriage return + printable ASCII 0x20-0x7E)
        t = re.sub(r"[^\t\n\r -~]", "", t)
        # Collapse repeated dashes from earlier bullet normalization
        t = re.sub(r"-{2,}", "-", t)
        # Soft-break very long unbroken tokens to allow wrapping in PDF tables/paras
        t = re.sub(r"([A-Za-z0-9:/\.\-_]{30})(?=[A-Za-z0-9:/\.\-_])", r"\1 ", t)
        # Collapse whitespace
        t = re.sub(r"\s+", " ", t).strip()
        return t
    except Exception:
        return str(s) if s is not None else ""
# --- Helpers for Dates and Header Normalization ---
def _normalize_header(h):
    if not h:
        return ""
    h = re.sub(r"\s+", " ", str(h)).strip().lower()
    # direct canonicalizations
    direct = {
        "txn date": "date",
        "transaction date": "date",
        "value date": "value_date",
        "post date": "date",
        "description": "description",
        "narration": "description",
        "particulars": "description",
        "ref no": "reference",
        "reference no": "reference",
        "cheque no": "reference",
        "chq/ ref no": "reference",
        "instrument no": "reference",
        "debit": "debit",
        "withdrawal": "debit",
        "dr": "debit",
        "credit": "credit",
        "deposit": "credit",
        "cr": "credit",
        "amount": "amount",
        "balance": "balance",
        "closing balance": "balance",
    }
    if h in direct:
        return direct[h]
    # fuzzy rules
    if "date" in h and "value" in h:
        return "value_date"
    if "date" in h:
        return "date"
    if any(k in h for k in ["narration", "description", "particular"]):
        return "description"
    if any(k in h for k in ["ref", "cheque", "chq", "instrument", "utr"]):
        return "reference"
    if any(k in h for k in ["debit", "withdraw"] ) or "(dr" in h or h.endswith(" dr") or h == "dr":
        return "debit"
    if any(k in h for k in ["credit", "deposit"]) or "(cr" in h or h.endswith(" cr") or h == "cr":
        return "credit"
    if "amount" in h:
        return "amount"
    if "balance" in h:
        return "balance"
    return h

def _parse_date(s):
    if not s:
        return None
    s = str(s).strip()
    # try multiple common formats
    fmts = [
        "%d/%m/%Y", "%d-%m-%Y", "%d.%m.%Y",
        "%d/%m/%y", "%d-%m-%y", "%d.%m.%y",
        "%d %b %Y", "%d-%b-%Y", "%d/%b/%Y",
        "%d %b %y", "%d-%b-%y", "%d/%b/%y",
        "%Y-%m-%d",
    ]
    for f in fmts:
        try:
            return datetime.strptime(s, f).date().isoformat()
        except Exception:
            continue
    # sometimes date is like 01JAN2024 or 01-Jan-24
    try:
        return datetime.strptime(s.replace(" ", "-"), "%d-%b-%Y").date().isoformat()
    except Exception:
        pass
    return None

def _to_float_or_none(x):
    v = clean_and_convert_to_float(x)
    return None if v == "N/A" else v

def _extract_bank_statement_end_summary(text):
    """
    Extracts the final 'Statement Summary' style numbers from the raw text,
    preferring the last occurrence in the document.
    Returns dict with any of: opening_balance, closing_balance, total_inflows, total_outflows.
    """
    if not text:
        return {}
    summary = {}

    def last_value(patterns):
        last = None
        for pat in patterns:
            for m in re.finditer(pat, text, flags=re.IGNORECASE):
                candidate = m.group(1)
                val = clean_and_convert_to_float(candidate)
                if val != "N/A":
                    last = val
        return last

    summary["opening_balance"] = last_value([
        r"opening\s+balance[^\d\-]*\(?([\d,]+\-?)\)?",
        r"opening\s+bal\.?[^\d\-]*\(?([\d,]+\-?)\)?",
    ])
    summary["closing_balance"] = last_value([
        r"closing\s+balance[^\d\-]*\(?([\d,]+\-?)\)?",
        r"closing\s+bal\.?[^\d\-]*\(?([\d,]+\-?)\)?",
    ])
    inflow = last_value([
        r"(?:total\s+)?credits?\s*[:\-]?\s*\(?([\d,]+\-?)\)?",
        r"total\s+deposit[s]?\s*[:\-]?\s*\(?([\d,]+\-?)\)?",
        r"total\s+inflow[s]?\s*[:\-]?\s*\(?([\d,]+\-?)\)?",
    ])
    outflow = last_value([
        r"(?:total\s+)?debits?\s*[:\-]?\s*\(?([\d,]+\-?)\)?",
        r"total\s+withdrawal[s]?\s*[:\-]?\s*\(?([\d,]+\-?)\)?",
        r"total\s+outflow[s]?\s*[:\-]?\s*\(?([\d,]+\-?)\)?",
    ])
    if inflow is not None:
        summary["total_inflows"] = inflow
    if outflow is not None:
        summary["total_outflows"] = outflow

    return {k: v for k, v in summary.items() if v is not None}

def _extract_investment_snapshot(text):
    """
    Extracts 'Investment Snapshot' style summaries often present in portfolio PDFs.
    Returns dict with keys like investment, switch_in, switch_out, redemption, div_payout_fd_interest,
    net_investment, current_value, net_gain, xirr_percent. Only includes fields found.
    """
    if not text:
        return None

    def find_last(label_pattern):
        last = None
        for m in re.finditer(label_pattern, text, flags=re.IGNORECASE):
            val = m.group(1)
            num = clean_and_convert_to_float(val)
            if num != "N/A":
                last = num
        return last

    fields = {}
    fields["investment"] = find_last(r"investment\s*\(A\)\s*([0-9,]+)")
    fields["switch_in"] = find_last(r"switch\s*in\s*\(B\)\s*([0-9,]+)")
    fields["switch_out"] = find_last(r"switch\s*out\s*\(C\)\s*([0-9,]+)")
    fields["redemption"] = find_last(r"redemption\s*\(D\)\s*([0-9,]+)")
    fields["div_payout_fd_interest"] = find_last(r"div\.\s*payout/FD\s*interest\s*\(E\)\s*([0-9,]+)")
    if fields.get("div_payout_fd_interest") is None:
        fields["div_payout_fd_interest"] = find_last(r"div(?:idend)?\s*payout.*?\(E\)\s*([0-9,]+)")
    fields["net_investment"] = find_last(r"net\s*investment\s*\(F[^\)]*\)\s*([0-9,]+)")
    fields["current_value"] = find_last(r"current\s*value\s*\(G\)\s*([0-9,]+)")
    fields["net_gain"] = find_last(r"net\s*gain\s*\(H[^\)]*\)\s*([0-9,]+)")

    xirr_last = None
    for m in re.finditer(r"\bXIRR\b\s*([0-9]+(?:\.[0-9]+)?)\s*%", text, flags=re.IGNORECASE):
        try:
            xirr_last = float(m.group(1))
        except Exception:
            continue
    if xirr_last is not None:
        fields["xirr_percent"] = xirr_last

    filtered = {k: v for k, v in fields.items() if v is not None}
    return filtered or None

# --- Bank Statement Structured Extraction ---
def extract_bank_statement_transactions(file_like):
    """Extract transactions as structured rows from a bank statement PDF using pdfplumber.
    Returns dict with keys: transactions: [..], totals: {...}
    Heuristics: detect tables with date/description and debit/credit/amount columns,
    handle wrapped rows (blank date implies continuation), and numeric cleaning.
    """
    transactions = []
    try:
        with pdfplumber.open(file_like) as pdf:
            for page in pdf.pages:
                tables = page.extract_tables() or []
                for table in tables:
                    if not table or len(table) < 2:
                        continue
                    header = [_normalize_header(h) for h in table[0]]
                    cols = {name: idx for idx, name in enumerate(header) if name}
                    # must have a date+description and at least one of debit/credit/amount
                    if not any(h in cols for h in ("date", "value_date")) or "description" not in cols:
                        continue
                    has_debit = "debit" in cols
                    has_credit = "credit" in cols
                    has_amount = "amount" in cols
                    # Likely a transaction table only if amount-like present
                    if not (has_debit or has_credit or has_amount):
                        continue

                    last_txn = None
                    for row in table[1:]:
                        if row is None:
                            continue
                        # guard against ragged rows
                        row = [ (str(c) if c is not None else "").replace("\n"," ").strip() for c in row ]
                        # pad to header length
                        if len(row) < len(header):
                            row += [""] * (len(header) - len(row))

                        date_str = row[cols.get("date", cols.get("value_date"))] if any(k in cols for k in ("date","value_date")) else ""
                        description = row[cols["description"]] if "description" in cols else ""
                        ref = row[cols["reference"]] if "reference" in cols else ""
                        debit = _to_float_or_none(row[cols["debit"]]) if has_debit else None
                        credit = _to_float_or_none(row[cols["credit"]]) if has_credit else None
                        amount = _to_float_or_none(row[cols["amount"]]) if has_amount else None
                        balance = _to_float_or_none(row[cols["balance"]]) if "balance" in cols else None

                        # Handle wrapped/continuation lines: no date but more description
                        if (not date_str) and last_txn and description:
                            last_txn["description"] = (last_txn["description"] + " " + description).strip()
                            # merge reference if provided
                            if ref:
                                last_txn["reference"] = (last_txn.get("reference") or "") + ("; " if last_txn.get("reference") else "") + ref
                            # fill missing numeric cells if present only here
                            if debit is not None and last_txn.get("debit") is None:
                                last_txn["debit"] = debit
                            if credit is not None and last_txn.get("credit") is None:
                                last_txn["credit"] = credit
                            if amount is not None and last_txn.get("amount") is None:
                                last_txn["amount"] = amount
                            if balance is not None and last_txn.get("balance") is None:
                                last_txn["balance"] = balance
                            continue

                        iso_date = _parse_date(date_str)
                        # If the row clearly doesn't look like a txn, skip
                        if not iso_date and not description:
                            continue

                        # derive amount/type if only debit/credit available
                        txn_type = None
                        if amount is None:
                            if debit is not None and (credit is None or debit > 0):
                                amount = debit
                                txn_type = "debit"
                            elif credit is not None and (debit is None or credit > 0):
                                amount = credit
                                txn_type = "credit"
                        else:
                            # If both debit/credit present, prefer sign via non-null
                            if debit not in (None, 0) and (credit in (None, 0)):
                                txn_type = "debit"
                            elif credit not in (None, 0) and (debit in (None, 0)):
                                txn_type = "credit"

                        txn = {
                            "date": iso_date or date_str or None,
                            "description": description or None,
                            "reference": ref or None,
                            "debit": debit,
                            "credit": credit,
                            "amount": amount,
                            "type": txn_type,
                            "balance": balance,
                        }
                        transactions.append(txn)
                        last_txn = txn
    except Exception as e:
        print(f"Error extracting bank transactions: {e}")

    # post-process: clean None-only rows
    clean_txns = []
    for t in transactions:
        # valid if has date+desc or amount
        if (t.get("date") or t.get("description")) and (t.get("amount") is not None or t.get("debit") is not None or t.get("credit") is not None):
            clean_txns.append(t)

    # compute totals
    total_debit = sum([v for v in [(tx.get("debit") or (tx.get("amount") if tx.get("type") == "debit" else None)) for tx in clean_txns] if isinstance(v,(int,float))])
    total_credit = sum([v for v in [(tx.get("credit") or (tx.get("amount") if tx.get("type") == "credit" else None)) for tx in clean_txns] if isinstance(v,(int,float))])
    opening_balance = None
    closing_balance = None
    # try derive from balances if present
    balances = [tx.get("balance") for tx in clean_txns if tx.get("balance") is not None]
    if balances:
        opening_balance = balances[0]
        closing_balance = balances[-1]

    return {
        "transactions": clean_txns,
        "totals": {
            "total_inflows": total_credit,
            "total_outflows": total_debit,
            "opening_balance": opening_balance,
            "closing_balance": closing_balance,
            "count": len(clean_txns),
        }
    }

# --- Hybrid Extraction Functions (Refactored) ---

def extract_bank_statement_hybrid(text, transactions_payload=None, save_json_path=None):
    data = {}
    
    patterns = {
        "account_number": [
            r"(?i)Account\s*(?:No\.?|Number)[\s:\-]*([Xx\*\d]{8,20})",
            r"(?i)A/C\s*(?:No\.?|Number)[\s:\-]*([Xx\*\d]{8,20})",
            r"(?i)Account[\s:\-]*([Xx\*\d]{8,20})"
        ],
        "ifsc": [
            r"\b([A-Z]{4}0[A-Z0-9]{6})\b"
        ],
        "statement_period": [
            r"(?i)Statement\s+(?:Period|From)[\s:\-]*(\d{1,2}[-/]\w{3}[-/]\d{2,4})\s*(?:to|-)\s*(\d{1,2}[-/]\w{3}[-/]\d{2,4})",
            r"(?i)Period[\s:\-]*(\d{1,2}[-/]\d{1,2}[-/]\d{2,4})\s*(?:to|-)\s*(\d{1,2}[-/]\d{1,2}[-/]\d{2,4})",
            r"(?i)From[\s:\-]*(\d{1,2}[-/]\w{3}[-/]\d{2,4})\s*To[\s:\-]*(\d{1,2}[-/]\w{3}[-/]\d{2,4})"
        ]
    }

    for key, pattern_list in patterns.items():
        for pattern in pattern_list:
            match = re.search(pattern, text, re.IGNORECASE | re.MULTILINE)
            if match:
                if key == "statement_period" and match.lastindex >= 2:
                    data[key] = f"{match.group(1)} to {match.group(2)}"
                else:
                    data[key] = match.group(1).strip() if match.group(1) else "N/A"
                break
        if key not in data:
            data[key] = "N/A"

    # Prepare a concise prompt relying on structured JSON if provided
    tx_json_str = None
    if transactions_payload and isinstance(transactions_payload, dict):
        try:
            # limit size to keep within token budget
            tx_copy = {
                "totals": transactions_payload.get("totals", {}),
                # include only essential fields from first 2000 txns to reduce size
                "transactions": [
                    {
                        "date": t.get("date"),
                        "description": t.get("description"),
                        "amount": t.get("amount"),
                        "type": t.get("type"),
                        "debit": t.get("debit"),
                        "credit": t.get("credit"),
                    }
                    for t in transactions_payload.get("transactions", [])[:2000]
                ],
            }
            tx_json_str = json.dumps(tx_copy)
        except Exception:
            tx_json_str = None

    llm_prompt = f"""
    You are given a bank statement. Prefer the provided structured JSON of transactions if available, otherwise infer from raw text.
    Extract the following information in JSON format:

    1. account_summary:
        - opening_balance
        - closing_balance
        - total_inflows
        - total_outflows
        - average_monthly_balance

    2. recurring_credits: Array of objects with description, amount, frequency, dates
    3. recurring_debits: Array of objects with description, amount, frequency, dates
    4. high_value_transactions: Array with date, description, type, amount (threshold: 100000)
    5. bounce_penalty_charges: Array with date, description, amount

    Notes:
    - Use the structured JSON transactions as the source of truth when present.
    - Use exact numeric values; do not include currency symbols.
    - Frequency can be Monthly/Quarterly/Yearly/Ad-hoc.

    Structured Transactions JSON (optional):
    {tx_json_str if tx_json_str else "<none>"}

    Raw Bank Statement Text (truncated):
    {text[:8000]}
    """
    
    try:
        response = client.chat.completions.create(
            model="gpt-4o",
            messages=[
                {"role": "system", "content": "You are a financial analyst expert at extracting structured data from bank statements. Return valid JSON only."},
                {"role": "user", "content": llm_prompt}
            ],
            response_format={"type": "json_object"},
            temperature=0.1
        )
        llm_data = json.loads(response.choices[0].message.content)
        data.update(llm_data)
    except Exception as e:
        print(f"LLM Error: {str(e)}")
        data['extraction_error'] = str(e)
    # Merge in any precomputed totals from structured parsing when LLM omitted
    if transactions_payload and isinstance(transactions_payload, dict):
        totals = transactions_payload.get("totals", {})
        account_summary = data.get("account_summary", {}) or {}
        for k in ["opening_balance","closing_balance","total_inflows","total_outflows"]:
            if account_summary.get(k) in (None, "N/A") and totals.get(k) is not None:
                account_summary[k] = totals.get(k)
        data["account_summary"] = account_summary

    # Prefer the explicit end-of-document statement summary if detected
    try:
        bank_summary = _extract_bank_statement_end_summary(text)
        if bank_summary:
            account_summary = data.get("account_summary", {}) or {}
            account_summary.update({k: v for k, v in bank_summary.items() if v is not None})
            data["account_summary"] = account_summary
    except Exception as _:
        pass

    # Add Investment Snapshot if present (common in portfolio summaries)
    try:
        inv_snapshot = _extract_investment_snapshot(text)
        if inv_snapshot:
            data["investment_snapshot"] = inv_snapshot
    except Exception as _:
        pass

    # attach a reference to saved JSON artifact if available
    if save_json_path:
        data["transactions_json_path"] = save_json_path
        
    return data

def extract_itr_hybrid(text):
    data = {}

    patterns = {
        "assessment_year": [
            r"(?i)Assessment\s*Year[\s:\-]*(\d{4}[\s\-]+\d{2,4})",
            r"(?i)A\.?Y\.?[\s:\-]*(\d{4}[\s\-]+\d{2,4})"
        ],
        "filing_date": [
            r"(?i)Date\s*of\s*Filing[\s:\-]*(\d{1,2}[-/]\d{1,2}[-/]\d{2,4})",
            r"(?i)Filed\s*on[\s:\-]*(\d{1,2}[-/]\d{1,2}[-/]\d{2,4})",
            r"(?i)e-Filing\s*Date[\s:\-]*(\d{1,2}[-/]\d{1,2}[-/]\d{2,4})"
        ],
        "pan": [
            r"(?i)PAN[\s:\-]*([A-Z]{5}\d{4}[A-Z])",
            r"\b([A-Z]{5}\d{4}[A-Z])\b"
        ],
        "gross_total_income": [
            r"(?i)Gross\s+Total\s+Income[\s:\-]*(?:Rs\.?|₹)?\s*([\d,]+)",
            r"(?i)Total\s+Gross\s+Income[\s:\-]*(?:Rs\.?|₹)?\s*([\d,]+)"
        ],
        "taxable_income": [
            r"(?i)(?:Total\s+)?Taxable\s+Income[\s:\-]*(?:Rs\.?|₹)?\s*([\d,]+)",
            r"(?i)Net\s+Taxable\s+Income[\s:\-]*(?:Rs\.?|₹)?\s*([\d,]+)"
        ],
        "total_tax_paid": [
            r"(?i)(?:Total\s+)?Tax\s+(?:Paid|Payable)[\s:\-]*(?:Rs\.?|₹)?\s*([\d,]+)",
            r"(?i)Tax\s+Amount[\s:\-]*(?:Rs\.?|₹)?\s*([\d,]+)"
        ],
        "refund_status": [
            r"(?i)Refund[\s:\-]*(?:Rs\.?|₹)?\s*([\d,]+)",
            r"(?i)Tax\s+Payable[\s:\-]*(?:Rs\.?|₹)?\s*([\d,]+)"
        ]
    }
    
    for key, pattern_list in patterns.items():
        for pattern in pattern_list:
            match = re.search(pattern, text, re.IGNORECASE | re.MULTILINE)
            if match:
                if key in ["gross_total_income", "taxable_income", "total_tax_paid", "refund_status"]:
                    data[key] = clean_and_convert_to_float(match.group(1))
                else:
                    data[key] = match.group(1).strip() if match.group(1) else "N/A"
                break
        if key not in data:
            data[key] = "N/A"

    deduction_patterns = [
        (r"(?i)(?:Section\s*)?80C[\s:\-]*(?:Rs\.?|₹)?\s*([\d,]+)", "80C"),
        (r"(?i)(?:Section\s*)?80D[\s:\-]*(?:Rs\.?|₹)?\s*([\d,]+)", "80D"),
        (r"(?i)(?:Section\s*)?80E[\s:\-]*(?:Rs\.?|₹)?\s*([\d,]+)", "80E"),
        (r"(?i)(?:Section\s*)?80G[\s:\-]*(?:Rs\.?|₹)?\s*([\d,]+)", "80G"),
        (r"(?i)NPS.*?(?:80CCD|Deduction)[\s:\-]*(?:Rs\.?|₹)?\s*([\d,]+)", "80CCD (NPS)")
    ]
    
    deductions = []
    for pattern, section in deduction_patterns:
        match = re.search(pattern, text, re.IGNORECASE)
        if match:
            amount = clean_and_convert_to_float(match.group(1))
            if amount != "N/A" and amount > 0:
                deductions.append({"section": section, "amount": amount})
    
    if deductions:
        data["deductions_claimed"] = deductions

    llm_prompt = f"""
    Analyze this ITR document and extract the following information in JSON format:
    
    1. income_sources: Object with keys and their amounts:
        - salary: Income from salary
        - business_income: Income from business/profession
        - capital_gains: Capital gains (short term + long term)
        - house_property: Income from house property
        - other_sources: Income from other sources
    2. deductions_claimed: Array of objects with:
        - section: Section name (e.g., "80C", "80D", "80CCD")
        - amount: Deduction amount
    3. carry_forward_losses: Object with types of losses carried forward:
        - business_loss: Amount
        - capital_loss_short: Short term capital loss
        - capital_loss_long: Long term capital loss
        - house_property_loss: House property loss
    4. assets_and_liabilities: Object with:
        - immovable_assets: Total value of immovable assets
        - movable_assets: Total value of movable assets (bank deposits, shares, etc.)
        - total_liabilities: Total liabilities
    5. tax_computation: Object with:
        - gross_total_income: Total income before deductions
        - total_deductions: Sum of all deductions
        - taxable_income: Income after deductions
        - tax_before_rebate: Tax calculated
        - rebate_87a: Rebate under 87A if applicable
        - total_tax_paid: Final tax paid
        - tds_collected: TDS amount
        - advance_tax: Advance tax paid
        - self_assessment_tax: Self assessment tax paid
    
    All amounts should be numbers without currency symbols. Use 0 for not found/not applicable.
    
    ITR Document Text:
    {text[:20000]}
    """
    
    try:
        response = client.chat.completions.create(
            model="gpt-4o",
            messages=[
                {"role": "system", "content": "You are a tax expert analyzing ITR documents. Extract all financial data accurately. Return valid JSON only."},
                {"role": "user", "content": llm_prompt}
            ],
            response_format={"type": "json_object"},
            temperature=0.1
        )
        llm_data = json.loads(response.choices[0].message.content)
        
        # Merge LLM data intelligently
        for key in ["income_sources", "carry_forward_losses", "assets_and_liabilities", "tax_computation"]:
            if key in llm_data and llm_data[key]:
                data[key] = llm_data[key]
        
        if "deductions_claimed" in llm_data and llm_data["deductions_claimed"]:
            existing_deductions = data.get("deductions_claimed", [])
            existing_sections = {d["section"] for d in existing_deductions}
            for d in llm_data["deductions_claimed"]:
                if d.get("section") not in existing_sections:
                    existing_deductions.append(d)
            data["deductions_claimed"] = existing_deductions
            
    except Exception as e:
        print(f"LLM Error: {str(e)}")
        data['extraction_error'] = str(e)
        
    return data

def extract_insurance_hybrid(text):
    data = {}
    
    is_life_insurance = bool(re.search(r"(?i)(life\s+insurance|term\s+plan|endowment|ULIP|whole\s+life)", text))
    is_health_insurance = bool(re.search(r"(?i)(health\s+insurance|mediclaim|medical\s+insurance|hospitali[sz]ation)", text))
    is_general_insurance = bool(re.search(r"(?i)(motor\s+insurance|vehicle\s+insurance|property\s+insurance|home\s+insurance|fire\s+insurance)", text))
    
    if is_life_insurance:
        data["insurance_type"] = "Life Insurance"
    elif is_health_insurance:
        data["insurance_type"] = "Health Insurance"
    elif is_general_insurance:
        data["insurance_type"] = "General Insurance"
    else:
        data["insurance_type"] = "Unknown"

    patterns = {
        "policy_number": [
            r"(?i)Policy\s*(?:No\.?|Number)[\s:\-]*([A-Z0-9\-/]{6,25})",
            r"(?i)Policy[\s:\-]*([A-Z0-9\-/]{6,25})"
        ],
        "insurer_name": [
            r"(?i)(?:Insurer|Company|Insurance\s+Company)[\s:\-]*([A-Za-z\s&]+?)(?:\n|Ltd|Limited|Insurance)",
            r"([A-Za-z\s&]+?)\s+(?:Life|General|Health)\s+Insurance"
        ],
        "policy_holder": [
            r"(?i)(?:Policy\s*Holder|Insured|Proposer)(?:\s*Name)?[\s:\-]*([A-Za-z\s\.]+)",
            r"(?i)Name\s+of\s+(?:the\s+)?Insured[\s:\-]*([A-Za-z\s\.]+)"
        ],
        "policy_term": [
            r"(?i)Policy\s*(?:Term|Period|Duration)[\s:\-]*(\d+)\s*(?:Years?|Yrs?)",
            r"(?i)Term[\s:\-]*(\d+)\s*(?:Years?|Yrs?)"
        ],
        "policy_start_date": [
            r"(?i)(?:Policy\s*)?(?:Start|Commencement|Inception)\s*Date[\s:\-]*(\d{1,2}[-/]\d{1,2}[-/]\d{2,4})",
            r"(?i)Date\s*of\s*Commencement[\s:\-]*(\d{1,2}[-/]\d{1,2}[-/]\d{2,4})",
            r"(?i)From[\s:\-]*(\d{1,2}[-/]\d{1,2}[-/]\d{2,4})"
        ],
        "policy_end_date": [
            r"(?i)(?:Policy\s*)?(?:End|Maturity|Expiry)\s*Date[\s:\-]*(\d{1,2}[-/]\d{1,2}[-/]\d{2,4})",
            r"(?i)Valid\s*(?:Till|Until|Upto)[\s:\-]*(\d{1,2}[-/]\d{1,2}[-/]\d{2,4})",
            r"(?i)To[\s:\-]*(\d{1,2}[-/]\d{1,2}[-/]\d{2,4})"
        ],
        "nominee": [
            r"(?i)Nominee(?:\s*Name)?[\s:\-]*([A-Za-z\s\.]+?)(?:\n|Relationship)",
            r"(?i)Name\s+of\s+(?:the\s+)?Nominee[\s:\-]*([A-Za-z\s\.]+)"
        ]
    }

    for key, pattern_list in patterns.items():
        for pattern in pattern_list:
            match = re.search(pattern, text, re.IGNORECASE | re.MULTILINE)
            if match:
                data[key] = match.group(1).strip() if match.group(1) else "N/A"
                break
        if key not in data:
            data[key] = "N/A"

    sum_patterns = (
        [
            r"(?i)Sum\s*(?:Assured|Insured)[\s:\-]*(?:Rs\.?|₹)?\s*([\d,]+)",
            r"(?i)Life\s*Cover[\s:\-]*(?:Rs\.?|₹)?\s*([\d,]+)",
            r"(?i)Death\s*Benefit[\s:\-]*(?:Rs\.?|₹)?\s*([\d,]+)"
        ] if is_life_insurance else [
            r"(?i)Sum\s*(?:Insured|Assured)[\s:\-]*(?:Rs\.?|₹)?\s*([\d,]+)",
            r"(?i)Cover(?:age)?\s*Amount[\s:\-]*(?:Rs\.?|₹)?\s*([\d,]+)",
            r"(?i)Policy\s*Coverage[\s:\-]*(?:Rs\.?|₹)?\s*([\d,]+)"
        ]
    )
    
    for pattern in sum_patterns:
        match = re.search(pattern, text, re.IGNORECASE)
        if match:
            data["sum_assured_or_insured"] = clean_and_convert_to_float(match.group(1))
            break
    if "sum_assured_or_insured" not in data:
        data["sum_assured_or_insured"] = "N/A"

    premium_patterns = [
        r"(?i)(?:Annual\s*)?Premium(?:\s*Amount)?[\s:\-]*(?:Rs\.?|₹)?\s*([\d,]+)",
        r"(?i)Premium\s*Payable[\s:\-]*(?:Rs\.?|₹)?\s*([\d,]+)",
        r"(?i)Total\s*Premium[\s:\-]*(?:Rs\.?|₹)?\s*([\d,]+)"
    ]
    
    for pattern in premium_patterns:
        match = re.search(pattern, text, re.IGNORECASE)
        if match:
            data["premium_amount"] = clean_and_convert_to_float(match.group(1))
            break
    if "premium_amount" not in data:
        data["premium_amount"] = "N/A"

    freq_match = re.search(r"(?i)Premium\s*(?:Payment\s*)?Frequency[\s:\-]*(Annual|Semi-Annual|Quarterly|Monthly)", text)
    if freq_match:
        data["premium_frequency"] = freq_match.group(1)
    else:
        if re.search(r"(?i)Annual\s*Premium", text):
            data["premium_frequency"] = "Annual"
        elif re.search(r"(?i)Monthly\s*Premium", text):
            data["premium_frequency"] = "Monthly"
        else:
            data["premium_frequency"] = "N/A"

    llm_prompt = f"""
    Analyze this insurance document and extract detailed information based on the insurance type.
    
    Insurance Type Detected: {data.get('insurance_type', 'Unknown')}
    
    For LIFE INSURANCE, extract:
    1. policy_details: Object with:
        - policy_type: Term/Endowment/ULIP/Whole Life/Money Back
        - death_benefit: Death benefit amount
        - maturity_benefit: Maturity benefit amount (if applicable)
        - surrender_value: Current surrender value (if mentioned)
    2. riders: Array of rider names (Critical Illness, Accidental Death, Waiver of Premium, etc.)
    3. premium_details: Object with:
        - base_premium: Base premium amount
        - rider_premium: Additional premium for riders
        - gst: GST amount
        - total_premium: Total premium including all charges
        - payment_mode: Single/Regular/Limited Pay
    
    For HEALTH INSURANCE, extract:
    1. coverage_details: Object with:
        - coverage_type: Individual/Family Floater
        - base_sum_insured: Base coverage amount
        - restoration_benefit: If sum insured restoration is available
        - room_rent_limit: Daily room rent limit or percentage
        - co_payment: Co-payment percentage if any
    2. covered_members: Array of objects with:
        - name: Member name
        - relationship: Self/Spouse/Child/Parent
    3. exclusions: Array of major exclusions
    4. waiting_periods: Object with:
        - initial_waiting: Initial waiting period
        - specific_diseases: Waiting for specific diseases
        - pre_existing: Pre-existing disease waiting period
    
    For GENERAL INSURANCE, extract:
    1. asset_details: Object with:
        - asset_type: Vehicle/Property/Other
        - asset_description: Make/model for vehicle, property address for home
        - asset_value: Insured declared value (IDV) or property value
    2. coverage_details: Object with:
        - own_damage_cover: For motor insurance
        - third_party_cover: For motor insurance
        - deductibles: Deductible amounts
    3. add_ons: Array of add-on covers purchased
    
    Return empty objects/arrays if not found. All amounts should be numbers.
    
    Insurance Document Text:
    {text[:20000]}
    """
    
    try:
        response = client.chat.completions.create(
            model="gpt-4o",
            messages=[
                {"role": "system", "content": "You are an insurance expert analyzing insurance policies. Extract all details accurately based on the insurance type. Return valid JSON only."},
                {"role": "user", "content": llm_prompt}
            ],
            response_format={"type": "json_object"},
            temperature=0.1
        )
        llm_data = json.loads(response.choices[0].message.content)
        data.update(llm_data)
    except Exception as e:
        print(f"LLM Error: {str(e)}")
        data['extraction_error'] = str(e)
        
    return data

def extract_mutual_fund_cas_hybrid(text):
    data = {}
    
    patterns = {
        "investor_name": [
            r"(?i)(?:Investor|Unit\s*Holder|First\s*Holder)\s*(?:Name)?[\s:\-]*([A-Z][A-Z\s\.]+?)(?:\n|PAN)",
            r"(?i)Name\s*of\s*(?:the\s*)?(?:First\s*)?(?:Unit)?holder[\s:\-]*([A-Z][A-Z\s\.]+)"
        ],
        "pan": [
            r"(?i)PAN[\s:\-]*([A-Z]{5}\d{4}[A-Z])",
            r"\b([A-Z]{5}\d{4}[A-Z])\b"
        ],
        "email": [
            r"(?i)E-?mail[\s:\-]*([a-zA-Z0-9._%+-]+@[a-zA-Z0-9.-]+\.[a-zA-Z]{2,})"
        ]
    }

    for key, pattern_list in patterns.items():
        for pattern in pattern_list:
            match = re.search(pattern, text, re.IGNORECASE | re.MULTILINE)
            if match:
                data[key] = match.group(1).strip() if match.group(1) else "N/A"
                break
        if key not in data:
            data[key] = "N/A"

    folio_pattern = r"(?i)Folio\s*(?:No\.?|Number)?[\s:\-]*([A-Z0-9/]+)"
    data['folio_numbers'] = list(set(re.findall(folio_pattern, text, re.IGNORECASE)))
    if not data['folio_numbers']:
        data['folio_numbers'] = []

    llm_prompt = f"""
    Analyze this Mutual Fund CAS (Consolidated Account Statement) and extract:
    
    1. holdings: Array of fund holdings with each object containing:
        - amc_name: Asset Management Company name
        - scheme_name: Full scheme name
        - scheme_category: Equity/Debt/Hybrid/Liquid and sub-category
        - folio_number: Folio number for this holding
        - units_held: Total units currently held
        - current_nav: Latest NAV
        - current_value: Current market value
        - investment_cost: Total amount invested
        - unrealized_gain_loss: Profit/Loss amount
    
    2. transaction_summary: Object with:
        - total_purchase_amount: Total amount invested across all funds
        - total_redemption_amount: Total amount redeemed
        - total_current_value: Sum of current values of all holdings
        - total_unrealized_gain: Total unrealized profit/loss
    
    3. sip_details: Array of active SIPs with:
        - scheme_name: Scheme name
        - sip_amount: Monthly SIP amount
        - sip_date: SIP deduction date
        - frequency: Monthly/Quarterly/etc.
    
    4. nominee_details: Array of nominees with:
        - name: Nominee name
        - relationship: Relationship with investor
        - allocation_percentage: Percentage allocation
        - folio_numbers: Folios where this nominee is registered
        
    5. asset_allocation: Object with:
        - equity_percentage: Percentage in equity funds
        - debt_percentage: Percentage in debt funds
        - hybrid_percentage: Percentage in hybrid funds
        - total_aum: Total assets under management
    
    All amounts should be numbers without currency symbols. Return empty arrays/objects if not found.
    
    Mutual Fund CAS Text:
    {text[:20000]}
    """
    
    try:
        response = client.chat.completions.create(
            model="gpt-4o",
            messages=[
                {"role": "system", "content": "You are a mutual fund analysis expert. Extract structured data into a valid JSON format."},
                {"role": "user", "content": llm_prompt}
            ],
            response_format={"type": "json_object"},
            temperature=0.1
        )
        llm_data = json.loads(response.choices[0].message.content)
        data.update(llm_data)
    except Exception as e:
        print(f"LLM Error: {str(e)}")
        data['extraction_error'] = str(e)
    
    # Also extract explicit 'Investment Snapshot' style summary (prefer last occurrence in doc)
    try:
        inv_snapshot = _extract_investment_snapshot(text)
        if inv_snapshot:
            data["investment_snapshot"] = inv_snapshot
    except Exception as _:
        pass

    return data

def extract_structured_text_with_tables(file_stream):
    """
    Extracts structured text and tables from a PDF file stream using pdfplumber.
    Tables are converted to a markdown-like format.
    """
    print("Starting structured text extraction...")
    text_content = []
    try:
        # Use the file stream directly with pdfplumber
        with pdfplumber.open(file_stream) as pdf:
            print(f"PDF has {len(pdf.pages)} pages.")
            for page_num, page in enumerate(pdf.pages):
                print(f"Processing page {page_num + 1}...")
                text_content.append(f"\n--- Page {page_num + 1} ---\n")
                
                # Extract text first, which is the default behavior of page.extract_text()
                page_text = page.extract_text()
                if page_text:
                    text_content.append(page_text)

                # Extract tables and format them as markdown
                tables = page.extract_tables()
                if tables:
                    text_content.append("\n\n--- Extracted Tables ---\n")
                    for i, table in enumerate(tables):
                        if not table or len(table) == 0: continue
                        
                        text_content.append(f"\n**Table {i+1} on Page {page_num + 1}:**\n")
                        
                        # Filter out None values from header and rows to prevent errors
                        header = [str(h).replace('\n', ' ') if h is not None else '' for h in table[0]]
                        table_md = f"| {' | '.join(header)} |\n"
                        table_md += f"| {' | '.join(['---'] * len(header))} |\n"
                        for row in table[1:]:
                            cleaned_row = [str(cell).replace('\n', ' ') if cell is not None else '' for cell in row]
                            table_md += f"| {' | '.join(cleaned_row)} |\n"
                        text_content.append(table_md)
                        text_content.append("\n")
    
    
        print("Finished structured text extraction.")
        return "".join(text_content)
    except Exception as e:
        print(f"Error in extract_structured_text_with_tables: {e}")
        raise

# --- Financial Health Analysis Helpers ---

def _safe_float(x, default=0.0):
    try:
        if x is None:
            return default
        if isinstance(x, (int, float)):
            return float(x)
        s = str(x).strip()
        v = clean_and_convert_to_float(s)
        return v if v != "N/A" else default
    except Exception:
        return default

def _clamp(v, lo, hi):
    return max(lo, min(hi, v))

def _band_midpoint(band: str):
    if not band:
        return None
    b = str(band).strip().lower()
    if b.startswith("<") or b.startswith("<"):
        return 5.0
    if "10-20" in b:
        return 15.0
    if "20-30" in b:
        return 25.0
    if b.startswith(">") or b.startswith(">"):
        return 35.0
    return None

def resolve_savings_percent(savings_percent, savings_band):
    sp = None
    if savings_percent is not None:
        try:
            sp = float(savings_percent)
        except Exception:
            sp = None
    if sp is None:
        mp = _band_midpoint(savings_band)
        sp = mp if mp is not None else 0.0
    return _clamp(sp, 0.0, 100.0)

def compute_risk_profile(age, tolerance, horizon):
    a = _safe_float(age, 0.0)
    # age points
    if a < 35:
        age_pts = 2
    elif a <= 50:
        age_pts = 1
    else:
        age_pts = 0
    # tolerance points
    tol_map = {"low": 0, "medium": 1, "med": 1, "high": 2}
    tol_pts = tol_map.get(str(tolerance).strip().lower(), 0)
    # horizon points
    hor_map = {"short": 0, "medium": 1, "med": 1, "long": 2}
    hor_pts = hor_map.get(str(horizon).strip().lower(), 0)
    score = age_pts + tol_pts + hor_pts  # 0-6
    if score <= 2:
        return "Conservative", score
    if score <= 4:
        return "Balanced", score
    return "Aggressive", score

def compute_surplus_band(savings_percent):
    sp = _safe_float(savings_percent, 0.0)
    # Spec:
    # Savings < 20% -> Low
    # Savings 20-30% -> Adequate
    # Savings > 30% -> Strong
    if sp < 20.0:
        return "Low"
    if sp <= 30.0:
        return "Adequate"
    return "Strong"

def compute_insurance_gap(annual_income, life_cover):
    ai = _safe_float(annual_income, 0.0)
    lc = _safe_float(life_cover, 0.0)
    required = 10.0 * ai
    status = "Adequate" if lc >= required else "Underinsured"
    return status, required

def compute_debt_stress(monthly_emi, annual_income):
    emi = _safe_float(monthly_emi, 0.0)
    ai = _safe_float(annual_income, 0.0)
    monthly_income = ai / 12.0 if ai > 0 else 0.0
    ratio_pct = (emi / monthly_income * 100.0) if monthly_income > 0 else 0.0
    if ratio_pct > 40.0:
        return "Stressed", ratio_pct
    if ratio_pct >= 20.0:
        return "Moderate", ratio_pct
    return "Healthy", ratio_pct

def compute_liquidity(monthly_expenses, emergency_fund_amount):
    me = _safe_float(monthly_expenses, 0.0)
    ef = _safe_float(emergency_fund_amount, 0.0)
    months = (ef / me) if me > 0 else 0.0
    status = "Adequate" if months >= 6.0 else "Insufficient"
    return status, months

def compute_ihs(savings_percent, current_products, allocation):
    # Savings (0-40)
    sp = _clamp(_safe_float(savings_percent, 0.0), 0.0, 40.0)
    savings_score = sp  # linear to 40

    # Products (0-30)
    current = [str(x).strip().lower() for x in (current_products or [])]
    def has_any(keys):
        return any(k in current for k in keys)

    products_score = 0.0
    if has_any(["mf", "mutual funds", "mutual fund", "stocks", "ulip"]):
        products_score += 12.0
    if has_any(["fd", "fixed deposit", "ppf"]):
        products_score += 8.0
    if has_any(["gold"]):
        products_score += 4.0
    if has_any(["re", "real estate", "realestate"]):
        products_score += 4.0
    if has_any(["other", "crypto"]):
        products_score += 2.0
    products_score = _clamp(products_score, 0.0, 30.0)

    # Diversification (0-30) using HHI on six buckets
    alloc = allocation or {}
    keys = ["equity", "debt", "gold", "realEstate", "insuranceLinked", "cash"]
    total = sum([_safe_float(alloc.get(k, 0.0), 0.0) for k in keys])
    if total <= 0:
        diversification_score = 0.0
    else:
        # normalize to fractions
        fracs = [(_safe_float(alloc.get(k, 0.0), 0.0) / total) for k in keys]
        hhi = sum([f * f for f in fracs])
        diversification_score = _clamp((1.0 - hhi) * 30.0, 0.0, 30.0)

    score = _clamp(savings_score + products_score + diversification_score, 0.0, 100.0)
    if score < 40.0:
        band = "Poor"
    elif score < 60.0:
        band = "Average"
    elif score < 80.0:
        band = "Good"
    else:
        band = "Excellent"

    return {
        "score": round(score, 1),
        "band": band,
        "breakdown": {
            "savings": round(savings_score, 1),
            "products": round(products_score, 1),
            "diversification": round(diversification_score, 1),
        }
    }

# --- Advanced Risk Logic Engine (Phases 1–3) ---

_RISK_CATEGORIES = [
    "Ultra Conservative",
    "Conservative",
    "Moderate",
    "Growth",
    "Aggressive",
    "Very Aggressive",
]

_RISK_EQUITY_BANDS = {
    "Ultra Conservative": (0, 25),
    "Conservative": (25, 40),
    "Moderate": (40, 55),
    "Growth": (55, 70),
    "Aggressive": (70, 85),
    "Very Aggressive": (85, 95),
}

def _tenure_limit_category(years):
    if years is None:
        return "Moderate"
    try:
        y = float(years)
    except Exception:
        return "Moderate"
    if y < 3:
        return "Conservative"
    if 3 <= y < 5:
        return "Moderate"
    if 5 <= y < 7:
        return "Growth"
    if 7 <= y < 10:
        return "Aggressive"
    return "Very Aggressive"

def _score_to_category(score):
    if score < 1.8:
        return "Ultra Conservative"
    if score < 2.4:
        return "Conservative"
    if score < 3.2:
        return "Moderate"
    if score < 4.0:
        return "Growth"
    if score < 4.6:
        return "Aggressive"
    return "Very Aggressive"

def _bucket_loss_tolerance(percent):
    if percent is None:
        return 2
    p = max(0.0, float(percent))
    if p <= 5: return 1
    if p <= 10: return 2
    if p <= 15: return 3
    if p <= 25: return 4
    if p <= 35: return 5
    return 6

def _bucket_savings(percent):
    if percent is None:
        return 2
    p = max(0.0, float(percent))
    if p < 10: return 1
    if p < 20: return 2
    if p < 30: return 3
    if p < 40: return 4
    return 5

def _bucket_income_stability(label):
    if not label:
        return 3
    mapping = {
        "very unstable": 1,
        "unstable": 2,
        "average": 3,
        "stable": 4,
        "very stable": 5,
    }
    return mapping.get(label.strip().lower(), 3)

def _bucket_emergency_fund(months):
    if months is None:
        return 2
    m = max(0.0, float(months))
    if m < 1: return 1
    if m < 3: return 2
    if m < 6: return 3
    if m < 12: return 4
    return 5

def _bucket_behavior(label):
    if not label:
        return 3
    mapping = {
        "sell": 1,
        "reduce": 2,
        "hold": 3,
        "buy": 4,
        "aggressive buy": 5,
        "aggressive_buy": 5,
    }
    return mapping.get(label.strip().lower(), 3)

def _category_index(cat):
    try:
        return _RISK_CATEGORIES.index(cat)
    except Exception:
        return _RISK_CATEGORIES.index("Moderate")

def _index_to_category(idx):
    idx = max(0, min(len(_RISK_CATEGORIES) - 1, idx))
    return _RISK_CATEGORIES[idx]

def compute_advanced_risk(payload, age):
    risk = (payload.get("risk") or {})
    goals = (payload.get("goals") or {})
    lifestyle = (payload.get("savings") or {})
    investments = (payload.get("investments") or {})
    allocation = investments.get("allocation") or {}

    tenure_years = risk.get("goal_tenure_years") or risk.get("primary_horizon_years")
    if tenure_years is None:
        horizon_text = risk.get("primary_horizon")
        if isinstance(horizon_text, str):
            ht = horizon_text.lower()
            if ht.startswith("short"):
                tenure_years = 3
            elif ht.startswith("med"):
                tenure_years = 5
            else:
                tenure_years = 10
    try:
        tenure_years = float(tenure_years) if tenure_years not in (None, "") else None
    except Exception:
        tenure_years = None

    flexibility = risk.get("goal_flexibility") or goals.get("flexibility")
    importance = risk.get("goal_importance") or goals.get("importance")
    behavior = risk.get("behavior")
    loss_pct = risk.get("loss_tolerance_percent")
    try:
        loss_pct = float(loss_pct) if loss_pct not in (None, "") else None
    except Exception:
        loss_pct = None
    savings_percent = lifestyle.get("savingsPercent") or lifestyle.get("savings_percent")
    try:
        savings_percent = float(savings_percent) if savings_percent not in (None, "") else None
    except Exception:
        savings_percent = None
    income_stability = risk.get("income_stability")
    emergency_months = risk.get("emergency_fund_months")
    if emergency_months in (None, ""):
        ef_amt = payload.get("emergencyFundAmount")
        mexp = (payload.get("income") or {}).get("monthlyExpenses")
        try:
            ef_amt_f = float(ef_amt) if ef_amt not in (None, "") else None
            mexp_f = float(mexp) if mexp not in (None, "") else None
            if ef_amt_f and mexp_f and mexp_f > 0:
                emergency_months = ef_amt_f / mexp_f
        except Exception:
            emergency_months = None
    try:
        emergency_months = float(emergency_months) if emergency_months not in (None, "") else None
    except Exception:
        emergency_months = None

    tenure_limit = _tenure_limit_category(tenure_years)

    b_behavior = _bucket_behavior(behavior)
    b_loss = _bucket_loss_tolerance(loss_pct)
    b_savings = _bucket_savings(savings_percent)
    b_income = _bucket_income_stability(income_stability)
    b_emergency = _bucket_emergency_fund(emergency_months)

    score = (b_behavior * 0.25) + (b_loss * 0.25) + (b_savings * 0.20) + (b_income * 0.15) + (b_emergency * 0.15)
    appetite_category = _score_to_category(score)

    baseline_category = _index_to_category(min(_category_index(appetite_category), _category_index(tenure_limit)))
    adjustments = []

    def _goal_adj(value, mapping):
        if not value:
            return 0
        return mapping.get(str(value).strip().lower(), 0)

    flex_adj = _goal_adj(flexibility, {"critical": -1, "fixed": 0, "flexible": 1})
    imp_adj = _goal_adj(importance, {"essential": -1, "important": 0, "lifestyle": 1})
    net_goal_adj = flex_adj + imp_adj
    if net_goal_adj != 0:
        new_idx = _category_index(baseline_category) + net_goal_adj
        new_cat = _index_to_category(new_idx)
        if _category_index(new_cat) > _category_index(tenure_limit):
            if flex_adj == 1 and imp_adj == 1 and net_goal_adj == 2:
                new_cat = _index_to_category(_category_index(tenure_limit) + 1)
            else:
                new_cat = tenure_limit
        adjustments.append(f"GoalAdjustment: {baseline_category} -> {new_cat} (net {net_goal_adj})")
        baseline_category = new_cat

    equity_pct = None
    try:
        eq_raw = allocation.get("equity")
        equity_pct = float(eq_raw) if eq_raw not in (None, "") else None
    except Exception:
        equity_pct = None

    if equity_pct is not None:
        band = _RISK_EQUITY_BANDS.get(baseline_category)
        if band:
            band_min, band_max = band
            nearest_edge_dist = 0
            if equity_pct < band_min:
                nearest_edge_dist = band_min - equity_pct
            elif equity_pct > band_max:
                nearest_edge_dist = equity_pct - band_max
            if nearest_edge_dist > 20:
                forced = "Moderate"
                if _category_index(baseline_category) > _category_index(forced):
                    adjustments.append(f"PortfolioForce: {baseline_category} -> {forced} (drift {nearest_edge_dist:.1f}pp)")
                    baseline_category = forced
            else:
                if equity_pct > (band_max + 10):
                    new_cat = _index_to_category(_category_index(baseline_category) - 1)
                    adjustments.append(f"PortfolioDowngrade: equity {equity_pct:.1f}% > {band_max + 10}%")
                    baseline_category = new_cat
                elif equity_pct < (band_min - 10):
                    if _category_index(baseline_category) < _category_index(tenure_limit):
                        new_cat = _index_to_category(_category_index(baseline_category) + 1)
                        if _category_index(new_cat) > _category_index(tenure_limit):
                            new_cat = tenure_limit
                        adjustments.append(f"PortfolioUpgrade: equity {equity_pct:.1f}% < {band_min - 10}%")
                        baseline_category = new_cat

    final_category = baseline_category
    if _category_index(final_category) > _category_index(tenure_limit):
        final_category = tenure_limit

    final_band = _RISK_EQUITY_BANDS.get(final_category)
    band_mid = None
    if final_band:
        band_mid = round((final_band[0] + final_band[1]) / 2, 1)

    reasoning_parts = [
        f"Score {score:.2f} -> Appetite {appetite_category}",
        f"Tenure limit {tenure_limit}",
        f"Baseline after adjustments {baseline_category}",
    ]
    if adjustments:
        reasoning_parts.append("Adjustments: " + "; ".join(adjustments))
    reasoning_parts.append(f"Final {final_category}")
    reasoning_text = " | ".join(reasoning_parts)

    return {
        "score": round(score, 2),
        "tenureLimitCategory": tenure_limit,
        "appetiteCategory": appetite_category,
        "baselineCategory": baseline_category,
        "finalCategory": final_category,
        "adjustmentsApplied": adjustments,
        "recommendedEquityBand": {
            "min": final_band[0] if final_band else None,
            "max": final_band[1] if final_band else None,
        } if final_band else None,
        "recommendedEquityMid": band_mid,
        "reasoningText": reasoning_text,
        "raw": {
            "tenureYears": tenure_years,
            "flexibility": flexibility,
            "importance": importance,
            "behavior": behavior,
            "lossTolerancePercent": loss_pct,
            "savingsPercent": savings_percent,
            "incomeStability": income_stability,
            "emergencyFundMonths": emergency_months,
            "equityAllocationPercent": equity_pct,
        },
    }

def _generate_unified_equity_recommendation(results, inputs):
    """
    Generate unified equity recommendation by comparing current allocation
    vs recommended band from advanced risk assessment.
    Prevents contradictory advice.
    """
    allocation = (inputs.get("investments") or {}).get("allocation") or {}
    current_equity = _safe_float(allocation.get("equity"), 0.0)

    advanced_risk = results.get("advancedRisk") or {}
    rec_band = advanced_risk.get("recommendedEquityBand") or {}
    rec_min = rec_band.get("min")
    rec_max = rec_band.get("max")
    rec_mid = advanced_risk.get("recommendedEquityMid")

    ihs_band = results.get("ihs", {}).get("band")

    # Compare current vs recommended
    if rec_min is not None and rec_max is not None:
        if current_equity < rec_min - 5:
            # Below recommended range
            gap = rec_min - current_equity
            if gap > 20:
                return f"Increase equity from {round(current_equity, 1)}% to at least {rec_min}% (target: {rec_mid}%). Consider gradual rebalancing via SIP."
            else:
                return f"Increase equity from {round(current_equity, 1)}% towards {rec_min}-{rec_max}% range (target: {rec_mid}%)."

        elif current_equity > rec_max + 5:
            # Above recommended range
            gap = current_equity - rec_max
            if gap > 20:
                return f"Reduce equity from {round(current_equity, 1)}% to {rec_max}% or below. Consider booking profits and rebalancing to debt."
            else:
                return f"Consider rebalancing: current equity {round(current_equity, 1)}% exceeds recommended {rec_min}-{rec_max}%."

        else:
            # Within recommended range
            if ihs_band == "Excellent":
                return f"Maintain allocation (equity: {round(current_equity, 1)}%). Rebalance annually and add international exposure."
            elif ihs_band == "Good":
                return f"Equity allocation ({round(current_equity, 1)}%) is well-aligned. Consider international exposure and tax optimization."
            else:
                return f"Equity allocation ({round(current_equity, 1)}%) is within recommended range ({rec_min}-{rec_max}%). Focus on fund quality and diversification."

    # Fallback if no advanced risk data
    rp = results.get("riskProfile")
    if rp == "Conservative":
        return "Focus on debt-heavy allocation (25-40% equity) with low-volatility funds."
    elif rp == "Balanced":
        return "Aim for balanced 40-55% equity allocation with quality debt funds."
    elif rp == "Aggressive":
        return "Target 70-85% equity allocation; add gold (5-10%) as hedge."

    return "Review asset allocation with advisor to align with risk profile and goals."

def generate_flags_and_recommendations(results, inputs):
    flags = []
    recs = []

    # Convenience
    annual_income = _safe_float(inputs.get("income", {}).get("annualIncome"), 0.0)
    monthly_expenses = _safe_float(inputs.get("income", {}).get("monthlyExpenses"), 0.0)
    monthly_emi = _safe_float(inputs.get("income", {}).get("monthlyEmi"), 0.0)
    life_cover = _safe_float(inputs.get("insurance", {}).get("lifeCover"), 0.0)
    savings_percent = resolve_savings_percent(
        inputs.get("savings", {}).get("savingsPercent"),
        inputs.get("savings", {}).get("savingsBand"),
    )
    allocation = (inputs.get("investments") or {}).get("allocation") or {}
    equity = _safe_float(allocation.get("equity"), 0.0)
    debt = _safe_float(allocation.get("debt"), 0.0)
    gold = _safe_float(allocation.get("gold"), 0.0)
    real_estate = _safe_float(allocation.get("realEstate"), 0.0)

    # Flags
    if results.get("surplusBand") == "Low":
        flags.append(f"Low Surplus: Saving {round(savings_percent,1)}% vs Benchmark 20%+")
    if results.get("insuranceGap") == "Underinsured":
        required = 10.0 * annual_income
        flags.append(f"Underinsured: Cover Rs. {int(round(life_cover))} vs Required Rs. {int(round(required))}")
    if results.get("debtStress") == "Stressed":
        # Recompute ratio for message
        monthly_income = annual_income / 12.0 if annual_income > 0 else 0.0
        ratio_pct = (monthly_emi / monthly_income * 100.0) if monthly_income > 0 else 0.0
        flags.append(f"Debt Stress: EMI {round(ratio_pct,1)}% of Income vs Benchmark <=40%")
    if results.get("liquidity") == "Insufficient":
        # Recompute months for message
        ef = _safe_float(inputs.get("emergencyFundAmount"), 0.0)
        months = (ef / monthly_expenses) if monthly_expenses > 0 else 0.0
        flags.append(f"Insufficient Liquidity: Emergency fund {round(months,1)} months vs Benchmark 6+")
    ihs = results.get("ihs") or {}
    if ihs.get("band") in ["Poor", "Average", "Good"]:
        skew = ""
        if (debt + gold) > 60.0 and equity < 20.0:
            skew = "skewed allocation to FD/Gold"
        elif equity > 80.0:
            skew = "high equity concentration"
        elif real_estate > 50.0:
            skew = "concentration in Real Estate"
        extra = f", {skew}" if skew else ""
        flags.append(f"Score = {ihs.get('score')} -> {ihs.get('band')}: Saving {round(savings_percent,1)}% income{extra}")

    # Recommendations
    # 1. Unified Equity Recommendation (replaces old risk profile + IHS equity recommendations)
    equity_rec = _generate_unified_equity_recommendation(results, inputs)
    recs.append(equity_rec)

    # 2. Surplus recommendations
    sb = results.get("surplusBand")
    if sb == "Low":
        recs.append("Cut discretionary spending; automate an SIP.")
    elif sb == "Adequate":
        recs.append("Maintain discipline and allocate savings across your goals.")
    elif sb == "Strong":
        recs.append("Accelerate retirement savings and explore growth instruments.")

    # 3. Insurance recommendations
    ig = results.get("insuranceGap")
    if ig == "Underinsured":
        recs.append("Buy term life insurance for 10-12x your income and add/increase health cover.")
    else:
        recs.append("Review your cover every 2-3 years.")

    # 4. Debt recommendations
    ds = results.get("debtStress")
    if ds == "Stressed":
        recs.append("Refinance high-cost debt; repay high-cost debt first; avoid new borrowing.")
    elif ds == "Moderate":
        recs.append("Prioritize repaying unsecured debt.")
    else:
        recs.append("You can leverage strategically if needed.")

    # 5. Liquidity recommendations
    liq = results.get("liquidity")
    if liq == "Insufficient":
        recs.append("Build a liquid buffer (cash/liquid funds) until 6 months of expenses are covered.")
    else:
        recs.append("Invest your incremental surplus into growth assets.")

    # 6. IHS portfolio quality recommendations (non-equity advice only)
    ihs_band = ihs.get("band")
    if ihs_band == "Poor":
        recs.append("Increase savings rate, exit unsuitable products, and improve portfolio diversification.")
    elif ihs_band == "Average":
        recs.append("Align investments with your goals and review fund performance regularly.")
    # Good and Excellent cases now handled in unified equity recommendation

    return flags, recs

def analyze_financial_health(payload: dict):
    payload = payload or {}
    personal = payload.get("personal") or {}
    income = payload.get("income") or {}
    goals = payload.get("goals") or {}
    risk = payload.get("risk") or {}
    insurance = payload.get("insurance") or {}
    savings = payload.get("savings") or {}
    investments = payload.get("investments") or {}
    allocation = investments.get("allocation") or {}
    current_products = investments.get("current") or []
    emergency_fund_amount = payload.get("emergencyFundAmount", 0)

    # Resolve inputs
    age = personal.get("age")
    tolerance = risk.get("tolerance")
    horizon = goals.get("goalHorizon")
    savings_percent = resolve_savings_percent(savings.get("savingsPercent"), savings.get("savingsBand"))

    basic_risk_profile, basic_risk_score = compute_risk_profile(age, tolerance, horizon)
    surplus_band = compute_surplus_band(savings_percent)
    try:
        advanced_risk = compute_advanced_risk(payload, age)
    except Exception:
        advanced_risk = None
    insurance_gap, required_cover = compute_insurance_gap(income.get("annualIncome"), insurance.get("lifeCover"))
    debt_stress, emi_ratio_pct = compute_debt_stress(income.get("monthlyEmi"), income.get("annualIncome"))
    liquidity, liquidity_months = compute_liquidity(income.get("monthlyExpenses"), emergency_fund_amount)
    ihs = compute_ihs(savings_percent, current_products, allocation)

    results = {
        "riskProfile": (advanced_risk["finalCategory"] if advanced_risk else basic_risk_profile),
        "advancedRisk": advanced_risk,
        "surplusBand": surplus_band,
        "insuranceGap": insurance_gap,
        "debtStress": debt_stress,
        "liquidity": liquidity,
        "ihs": ihs,
        # extra diagnostics
        "_diagnostics": {
            "riskScore": basic_risk_score,
            "emiPct": round(emi_ratio_pct, 2),
            "liquidityMonths": round(liquidity_months, 2),
            "requiredLifeCover": required_cover
        }
    }

    flags, recs = generate_flags_and_recommendations(results, payload)
    results["flags"] = flags
    results["recommendations"] = recs
    return results

# --- Document insights aggregation (from linked uploads) ---
def aggregate_doc_insights_for_questionnaire(qid: int) -> dict:
    """
    Aggregate insights using deterministic extractors from all documents linked to the questionnaire.
    Combines:
      - DB metrics (numeric aggregations for bank/CAS/ITR/insurance)
      - Indexed section/table-driven summaries via extract_and_store_from_indexed(document_id)
    Returns:
      {
        "bank": {...},                   # totals + opening/closing + net_cashflow
        "portfolio": {...},              # CAS allocation percentages if present
        "insurance": {"sum_assured_or_insured": number}?,
        "itr": {"gross_total_income": n, "taxable_income": n, "total_tax_paid": n}?,
        "raw_extracts": [                # per-document extracted summaries from index
          {
            "document_id": int,
            "summary": {
              "investment_snapshot": {...} | None,
              "account_summary": {...} | None,
              "portfolio_summary": {...} | None,
              "provenance": {...}
            }
          },
          ...
        ]
      }
    """
    uploads = list_questionnaire_uploads(qid) or []
    doc_ids = [r["document_id"] for r in uploads if r["document_id"] is not None]

    # Aggregates
    bank = {"total_inflows": 0.0, "total_outflows": 0.0, "opening_balance": None, "closing_balance": None}
    portfolio_alloc = {}
    insurance = {}
    itr = {}

    per_doc_extracts = []

    for did in doc_ids:
        # 1) Deterministic summaries from indexed sections/tables
        try:
            idx_summary = extract_and_store_from_indexed(did) or {}
            per_doc_extracts.append({"document_id": did, "summary": idx_summary})
            # Merge account summary for opening/closing only to avoid double counting with metrics
            acct = idx_summary.get("account_summary") or {}
            try:
                ob = acct.get("opening_balance")
                cb = acct.get("closing_balance")
                if bank["opening_balance"] is None and isinstance(ob, (int, float)):
                    bank["opening_balance"] = float(ob)
                if bank["closing_balance"] is None and isinstance(cb, (int, float)):
                    bank["closing_balance"] = float(cb)
            except Exception:
                pass
            # No direct allocation percentages in idx_summary; keep for narratives via facts
        except Exception:
            # If extraction fails for any doc, continue with metrics-only for that doc
            pass

        # 2) Numeric metrics for CAS allocation/ITR/insurance/bank (authoritative numeric store)
        try:
            mets = list_metrics(did) or []
        except Exception:
            mets = []
        for m in mets:
            md = dict(m)
            k = (md.get("key") or "").strip().lower()
            vnum = md.get("value_num")
            try:
                if k in ("total_inflows", "total_outflows"):
                    if vnum is not None:
                        if k == "total_inflows":
                            bank["total_inflows"] += float(vnum)
                        else:
                            bank["total_outflows"] += float(vnum)
                elif k in ("opening_balance", "closing_balance"):
                    if vnum is not None:
                        bank[k] = float(vnum)
                elif k.startswith("portfolio_"):
                    if vnum is not None:
                        portfolio_alloc[k.replace("portfolio_", "")] = float(vnum)
                elif k in ("insurance_sum_assured_or_insured", "sum_assured_or_insured"):
                    if vnum is not None:
                        insurance["sum_assured_or_insured"] = float(vnum)
                elif k in ("gross_total_income", "taxable_income", "total_tax_paid"):
                    if vnum is not None:
                        itr[k] = float(vnum)
            except Exception:
                continue

    # Compute net cashflow
    try:
        inflow = float(bank.get("total_inflows") or 0.0)
        outflow = float(bank.get("total_outflows") or 0.0)
        bank["net_cashflow"] = inflow - outflow
    except Exception:
        bank["net_cashflow"] = None

    out: Dict[str, dict] = {}
    if any(v not in (None, 0.0) for v in bank.values()):
        out["bank"] = bank
    if portfolio_alloc:
        out["portfolio"] = portfolio_alloc
    if insurance:
        out["insurance"] = insurance
    if itr:
        out["itr"] = itr
    if per_doc_extracts:
        out["raw_extracts"] = per_doc_extracts
    return out

def _get_cas_data_for_questionnaire(qid: int) -> dict:
    """
    Retrieve CAS data from uploaded Mutual Fund CAS documents.
    Returns dict with sip_details, transaction_summary, asset_allocation or empty dict.
    """
    uploads = list_questionnaire_uploads(qid) or []

    for upload in uploads:
        if upload.get("doc_type") == "Mutual fund CAS (Consolidated Account Statement)":
            metadata_json = upload.get("metadata_json")
            if metadata_json:
                try:
                    metadata = json.loads(metadata_json)
                    cas_data = metadata.get("cas_data", {})
                    if cas_data:
                        return cas_data
                except Exception as e:
                    print(f"Error parsing CAS metadata: {e}")
                    continue

    return {}

def build_prefill_from_insights(qid: int) -> dict:
    """
    Derive questionnaire prefill values from linked uploads (Bank/CAS/ITR/Insurance).
    Prefill rules:
      - Lifestyle:
          annual_income := ITR.gross_total_income if present else Bank.total_inflows
          monthly_expenses := Bank.total_outflows / 12
          savings_percent := max(0, inflows - outflows)/inflows * 100
      - Allocation:
          from CAS portfolio_* metrics (equity, debt, gold, realEstate, insuranceLinked, cash)
      - Insurance:
          life_cover := sum_assured_or_insured if insurance_type suggests life
          health_cover := sum_assured_or_insured if insurance_type suggests health
    """
    di = aggregate_doc_insights_for_questionnaire(qid) or {}
    bank = di.get("bank") or {}
    portfolio = di.get("portfolio") or {}
    itr = di.get("itr") or {}
    ins = di.get("insurance") or {}

    lifestyle = {}
    try:
        # Annual income prefers ITR; monthly expenses from bank; savings% strictly from bank flows
        itr_income = itr.get("gross_total_income")
        bank_inflow = bank.get("total_inflows")
        bank_outflow = bank.get("total_outflows")

        inflow = itr_income if isinstance(itr_income, (int, float)) and itr_income > 0 else bank_inflow
        outflow = bank_outflow

        if isinstance(inflow, (int, float)) and inflow > 0:
            lifestyle["annual_income"] = round(float(inflow), 2)
        if isinstance(outflow, (int, float)) and outflow > 0:
            lifestyle["monthly_expenses"] = round(float(outflow) / 12.0, 2)
        if isinstance(bank_inflow, (int, float)) and bank_inflow > 0 and isinstance(bank_outflow, (int, float)):
            sp = max(0.0, (float(bank_inflow) - float(bank_outflow))) / float(bank_inflow) * 100.0
            sp = max(0.0, min(100.0, sp))
            lifestyle["savings_percent"] = round(sp, 2)
    except Exception:
        pass

    allocation = {}
    try:
        for k in ["equity", "debt", "gold", "realEstate", "insuranceLinked", "cash"]:
            v = portfolio.get(k)
            if isinstance(v, (int, float)) and v >= 0:
                allocation[k] = float(v)
    except Exception:
        pass

    insurance_prefill = {}
    try:
        sum_val = ins.get("sum_assured_or_insured")
        ins_type = str(ins.get("insurance_type") or "").lower()
        if isinstance(sum_val, (int, float)) and sum_val > 0:
            if "life" in ins_type or "term" in ins_type or "ulip" in ins_type:
                insurance_prefill["life_cover"] = float(sum_val)
            elif "health" in ins_type or "mediclaim" in ins_type:
                insurance_prefill["health_cover"] = float(sum_val)
            else:
                # Unknown type: default to life_cover; user can adjust
                insurance_prefill["life_cover"] = float(sum_val)
    except Exception:
        pass

    return {
        "questionnaire_id": qid,
        "docInsights": di,
        "lifestyle": lifestyle,
        "allocation": allocation,
        "insurance": insurance_prefill,
    }

# --- Flask Routes ---

@app.route('/')
def serve_index():
    return send_from_directory('.', 'index.html')

@app.route('/healthz', methods=['GET'])
def healthz():
    return jsonify({"status": "ok"}), 200

@app.route('/login', methods=['POST'])
def login():
    data = request.get_json()
    if data.get('username') == 'user' and data.get('password') == 'password':
        return jsonify({"message": "Login successful", "token": "fake-jwt-token"}), 200
    return jsonify({"message": "Invalid credentials"}), 401

@app.route('/upload', methods=['POST'])
def upload_document():
    print("Upload request received.")
    files, types = [], []
    for key in request.files:
        if key.startswith('file'):
            files.append(request.files[key])
            types.append(request.form.get(f"type{key[4:]}", "Unknown"))
    questionnaire_id_raw = request.form.get("questionnaireId") or request.form.get("questionnaire_id")
    questionnaire_id = None
    try:
        if questionnaire_id_raw:
            questionnaire_id = int(questionnaire_id_raw)
    except Exception:
        questionnaire_id = None

    if not files:
        return jsonify({"error": "No files uploaded"}), 400

    extracted_data = {}
    debug_shas = []
    upload_link_ids = {}  # Track upload link IDs for metadata updates
    for idx, (file, doc_type) in enumerate(zip(files, types)):
        try:
            print(f"Processing file {idx + 1}: {file.filename}")
            # Read file bytes once so we can reuse for multiple parsers
            file_bytes = file.read()
            file_stream_for_text = io.BytesIO(file_bytes)
            text = extract_structured_text_with_tables(file_stream_for_text)
            print(f"Extracted text for file {idx + 1} successfully.")

            # Index and extract deterministic summaries (snapshot/statement) with provenance
            sha, doc_id, summaries = index_and_extract(file_bytes, filename=file.filename or "upload.pdf")
            debug_shas.append(sha)
            # Link to questionnaire if provided
            if questionnaire_id:
                try:
                    link_id = link_questionnaire_upload(
                        questionnaire_id=questionnaire_id,
                        document_id=doc_id,
                        sha256=sha,
                        doc_type=doc_type,
                        filename=file.filename,
                        metadata={"size_bytes": len(file_bytes)}
                    )
                    # Store link_id for updating CAS metadata later
                    upload_link_ids[idx] = link_id
                except Exception as e:
                    print(f"Failed linking upload to questionnaire {questionnaire_id}: {e}")
            
            if not text.strip():
                extracted_data[f"Document {idx+1} ({doc_type})"] = {"error": "No text could be extracted from this PDF."}
                continue
            
            # Map document types to functions
            doc_map = {
                "Bank statement": ("Bank Statement", extract_bank_statement_hybrid),
                "ITR": ("ITR", extract_itr_hybrid),
                "Insurance document": ("Insurance Document", extract_insurance_hybrid),
                "Mutual fund CAS (Consolidated Account Statement)": ("Mutual Fund CAS", extract_mutual_fund_cas_hybrid)
            }
            
            if doc_type in doc_map:
                name, func = doc_map[doc_type]
                if doc_type == "Bank statement":
                    # Build structured transactions and optionally persist as JSON
                    tx_payload = extract_bank_statement_transactions(io.BytesIO(file_bytes))
                    json_url = None
                    if SAVE_TX_JSON:
                        json_name = f"bank_transactions_{os.urandom(6).hex()}.json"
                        json_path = os.path.join(OUTPUT_DIR, json_name)
                        try:
                            with open(json_path, 'w', encoding='utf-8') as jf:
                                json.dump(tx_payload, jf, ensure_ascii=False, indent=2)
                            json_url = url_for('download_file', filename=json_name, _external=True)
                        except Exception as je:
                            print(f"Failed to save transactions JSON: {je}")
                            json_url = None

                    bank_data = func(text, transactions_payload=tx_payload, save_json_path=json_url)
                    # Merge DB-backed summaries if present
                    if isinstance(summaries, dict):
                        if summaries.get("account_summary"):
                            bank_data["account_summary"] = summaries["account_summary"]
                        if summaries.get("investment_snapshot"):
                            bank_data["investment_snapshot"] = summaries["investment_snapshot"]
                        if summaries.get("portfolio_summary"):
                            bank_data["portfolio_summary"] = summaries["portfolio_summary"]
                        if summaries.get("provenance"):
                            bank_data["provenance"] = summaries["provenance"]
                    # Do not include raw transactions in PDF; attach summary only
                    extracted_data[f"{name} {idx+1}"] = bank_data
                    try:
                        _persist_metrics_for_doc(doc_id, bank_data)
                    except Exception as e:
                        print(f"Persist metrics (bank) failed: {e}")
                else:
                    other_data = func(text)
                    # Merge DB-backed summaries if present (useful for CAS/Portfolio PDFs)
                    if isinstance(summaries, dict):
                        if summaries.get("account_summary"):
                            other_data["account_summary"] = summaries["account_summary"]
                        if summaries.get("investment_snapshot"):
                            other_data["investment_snapshot"] = summaries["investment_snapshot"]
                        if summaries.get("portfolio_summary"):
                            other_data["portfolio_summary"] = summaries["portfolio_summary"]
                        if summaries.get("provenance"):
                            other_data["provenance"] = summaries["provenance"]

                    # Update CAS metadata if this is a CAS document
                    if doc_type == "Mutual fund CAS (Consolidated Account Statement)" and idx in upload_link_ids:
                        try:
                            update_questionnaire_upload_metadata(
                                upload_link_ids[idx],
                                {
                                    "size_bytes": len(file_bytes),
                                    "cas_data": {
                                        "sip_details": other_data.get("sip_details", []),
                                        "transaction_summary": other_data.get("transaction_summary", {}),
                                        "asset_allocation": other_data.get("asset_allocation", {}),
                                    }
                                }
                            )
                        except Exception as e:
                            print(f"Error updating CAS metadata: {e}")

                    extracted_data[f"{name} {idx+1}"] = other_data
                    try:
                        _persist_metrics_for_doc(doc_id, other_data)
                    except Exception as e:
                        print(f"Persist metrics ({doc_type}) failed: {e}")
            else:
                # Generic fallback: still return deterministic DB-backed summaries even if doc type is unknown
                generic = {}
                if isinstance(summaries, dict):
                    if summaries.get("account_summary"):
                        generic["account_summary"] = summaries["account_summary"]
                    if summaries.get("investment_snapshot"):
                        generic["investment_snapshot"] = summaries["investment_snapshot"]
                    if summaries.get("portfolio_summary"):
                        generic["portfolio_summary"] = summaries["portfolio_summary"]
                    if summaries.get("provenance"):
                        generic["provenance"] = summaries["provenance"]
                if not generic:
                    generic = {"error": "Unknown document type"}
                extracted_data[f"Document {idx+1} ({doc_type})"] = generic
                
        except Exception as e:
            extracted_data[f"Document {idx+1}"] = {"error": f"Failed to process file: {str(e)}"}

    # If questionnaire_id is present, DO NOT generate the plan here.
    # Only link uploads and return insights/prefill; plan should be generated after questionnaire submission.
    if questionnaire_id:
        try:
            doc_insights = aggregate_doc_insights_for_questionnaire(questionnaire_id)
        except Exception as e:
            doc_insights = {"error": str(e)}
        # Build lightweight prefill suggestions to allow frontend to pre-populate fields
        try:
            prefill = build_prefill_from_insights(questionnaire_id)
        except Exception as e:
            prefill = {"error": str(e)}
        return jsonify({
            "summary_pdf_url": None,  # no summary when using questionnaire flow
            "debug_shas": debug_shas,
            "questionnaire_id": questionnaire_id,
            "docInsights": doc_insights,
            "prefill": prefill
        }), 200

    # Fallback to legacy summary report if no questionnaire_id provided
    pdf_filename = f"PortfolioSummary_{os.urandom(8).hex()}.pdf"
    pdf_path = os.path.join(OUTPUT_DIR, pdf_filename)
    generate_pdf_summary(extracted_data, pdf_path)

    if STORE_REPORTS == "memory":
        with open(pdf_path, "rb") as f:
            data = f.read()
        token = _register_temp_download(data, pdf_filename)
        try:
            os.remove(pdf_path)
        except Exception:
            pass
        download_url = url_for('download_temp', token=token, _external=True)
    else:
        download_url = url_for('download_file', filename=pdf_filename, _external=True)
    return jsonify({
        "summary_pdf_url": download_url,
        "debug_shas": debug_shas
    }), 200

@app.route('/download/<filename>')
def download_file(filename):
    return send_from_directory(OUTPUT_DIR, filename, as_attachment=True)

@app.route('/download-temp/<token>')
def download_temp(token):
    item = TEMP_REPORTS.pop(token, None)
    if not item:
        return jsonify({"error": "not found"}), 404
    filename, data, mimetype = item
    return send_file(io.BytesIO(data), mimetype=mimetype, as_attachment=True, download_name=filename)

# Debug endpoints to inspect indexing and extracted metrics
@app.route('/debug/docs/<sha>', methods=['GET'])
def debug_list_sections(sha):
    row = get_document_by_sha(sha)
    if not row:
        return jsonify({"error": "not found"}), 404
    doc_id = row["id"]
    secs = [dict(r) for r in list_sections(doc_id)]
    return jsonify({
        "sha": sha,
        "filename": row["filename"],
        "page_count": row["page_count"],
        "sections": secs
    }), 200

@app.route('/debug/docs/<sha>/metrics', methods=['GET'])
def debug_list_metrics(sha):
    row = get_document_by_sha(sha)
    if not row:
        return jsonify({"error": "not found"}), 404
    doc_id = row["id"]
    mets = [dict(r) for r in list_metrics(doc_id)]
    return jsonify({
        "sha": sha,
        "metrics": mets
    }), 200

# --- Questionnaire & Financial Plan Endpoints ---

def _questionnaire_section_saver(section: str):
    mapping = {
        "personal_info": save_personal_info,
        "family_info": save_family_info,
        "goals": save_goals,
        "risk_profile": save_risk_profile,
        "insurance": save_insurance,
        "estate": save_estate,
        "lifestyle": save_lifestyle,
    }
    return mapping.get(section)

def _normalize_risk_payload(payload: dict) -> dict:
    if not isinstance(payload, dict):
        return {}
    out = {}
    # Enumerated fields normalization (lowercase)
    def _norm_enum(val, allowed):
        if not isinstance(val, str):
            return None
        v = val.strip().lower()
        return v if v in allowed else None

    out["primary_horizon"] = _norm_enum(payload.get("primary_horizon"), ["short","medium","med","long"])
    # numeric horizons
    def _num(v, lo=None, hi=None):
        try:
            if v in (None, "", "N/A"):
                return None
            n = float(v)
            if lo is not None: n = max(lo, n)
            if hi is not None: n = min(hi, n)
            return n
        except Exception:
            return None

    out["primary_horizon_years"] = _num(payload.get("primary_horizon_years"), 0, 100)
    out["goal_tenure_years"] = _num(payload.get("goal_tenure_years"), 0, 100)

    out["goal_flexibility"] = _norm_enum(payload.get("goal_flexibility"), ["critical","fixed","flexible"])
    out["goal_importance"] = _norm_enum(payload.get("goal_importance"), ["essential","important","lifestyle"])
    out["behavior"] = _norm_enum(payload.get("behavior"), ["sell","reduce","hold","buy","aggressive buy","aggressive_buy"])
    out["income_stability"] = _norm_enum(payload.get("income_stability"), ["very unstable","unstable","average","stable","very stable"])

    out["loss_tolerance_percent"] = _num(payload.get("loss_tolerance_percent"), 0, 100)
    out["emergency_fund_months"] = _num(payload.get("emergency_fund_months"), 0, 240)

    # Pass through tolerance if present
    out["tolerance"] = _norm_enum(payload.get("tolerance"), ["low","medium","med","high"])

    # Preserve original raw values for anything not normalized (optional)
    for k, v in payload.items():
        if k not in out:
            out[k] = v
    return out

def _validate_risk_payload(payload: dict):
    errs = []
    if not isinstance(payload, dict):
        return ["invalid_payload_type"]
    # Percentage fields
    for f in ["loss_tolerance_percent", "equity_allocation_percent"]:
        v = payload.get(f)
        if v not in (None, ""):
            try:
                fv = float(v)
                if fv < 0 or fv > 100:
                    errs.append(f"{f}:out_of_range")
            except Exception:
                errs.append(f"{f}:not_numeric")
    # Horizon years
    hy = payload.get("primary_horizon_years")
    if hy not in (None, ""):
        try:
            hv = float(hy)
            if hv < 0 or hv > 100:
                errs.append("primary_horizon_years:out_of_range")
        except Exception:
            errs.append("primary_horizon_years:not_numeric")
    # Emergency fund months
    efm = payload.get("emergency_fund_months")
    if efm not in (None, ""):
        try:
            emv = float(efm)
            if emv < 0 or emv > 240:
                errs.append("emergency_fund_months:out_of_range")
        except Exception:
            errs.append("emergency_fund_months:not_numeric")
    # Enum validations
    enums = {
        "goal_importance": {"essential","important","lifestyle"},
        "goal_flexibility": {"critical","fixed","flexible"},
        "behavior": {"sell","reduce","hold","buy","aggressive buy","aggressive_buy"},
        "income_stability": {"very unstable","unstable","average","stable","very stable"},
        "tolerance": {"low","medium","med","high"},
        "primary_horizon": {"short","medium","med","long"},
    }
    for k, allowed in enums.items():
        v = payload.get(k)
        if v not in (None, "") and str(v).lower() not in allowed:
            errs.append(f"{k}:invalid_value")
    return errs

@app.route("/questionnaire/start", methods=["POST"])
def questionnaire_start():
    data = request.get_json(force=True) or {}
    user_id = data.get("user_id") or "user"
    qid = create_questionnaire(user_id=user_id)
    return jsonify({"questionnaire_id": qid}), 201

@app.route("/questionnaire/<int:qid>/<section>", methods=["PUT"])
def questionnaire_save_section(qid: int, section: str):
    saver = _questionnaire_section_saver(section)
    if not saver:
        return jsonify({"error": "Unknown section"}), 400
    payload = request.get_json(force=True) or {}

    # Server-side normalization + validation for risk_profile section
    if section == "risk_profile":
        payload = _normalize_risk_payload(payload)
        errors = _validate_risk_payload(payload)
        if errors:
            return jsonify({"error": "validation_failed", "fields": errors}), 400

    saver(qid, payload)
    update_questionnaire_status(qid, "in_progress")
    return jsonify({"status": "ok"}), 200

@app.route("/questionnaire/<int:qid>", methods=["GET"])
def questionnaire_get(qid: int):
    q = get_questionnaire(qid)
    if not q:
        return jsonify({"error": "not found"}), 404
    return jsonify(q), 200

@app.route("/questionnaire/<int:qid>/prefill", methods=["GET"])
def questionnaire_prefill(qid: int):
    """
    Provide prefill suggestions derived from uploaded documents for this questionnaire.
    Frontend can use these to pre-populate fields and allow user edits.
    """
    try:
        prefill = build_prefill_from_insights(qid)
        return jsonify(prefill), 200
    except Exception as e:
        return jsonify({"error": str(e)}), 500

def _assemble_financial_inputs(q: dict, doc_insights=None) -> dict:
    personal = q.get("personal_info") or {}
    family = q.get("family_info") or {}
    goals = q.get("goals") or {}
    risk = q.get("risk_profile") or {}
    insurance = q.get("insurance") or {}
    lifestyle = q.get("lifestyle") or {}

    payload = {
        "personal": {
            "age": personal.get("age"),
            "name": personal.get("name"),
        },
        "income": {
            "annualIncome": lifestyle.get("annual_income"),
            "monthlyExpenses": lifestyle.get("monthly_expenses"),
            "monthlyEmi": lifestyle.get("monthly_emi"),
        },
        "goals": {
            "goalHorizon": risk.get("primary_horizon"),
            "items": goals.get("items") or [],
        },
        "risk": {
            "tolerance": risk.get("tolerance"),
            # Advanced risk raw inputs (persisted in risk_profile JSON)
            "primary_horizon": risk.get("primary_horizon"),
            "primary_horizon_years": risk.get("primary_horizon_years"),
            "goal_tenure_years": risk.get("goal_tenure_years"),
            "goal_flexibility": risk.get("goal_flexibility"),
            "goal_importance": risk.get("goal_importance"),
            "behavior": risk.get("behavior"),
            "loss_tolerance_percent": risk.get("loss_tolerance_percent"),
            "income_stability": risk.get("income_stability"),
            "emergency_fund_months": risk.get("emergency_fund_months"),
        },
        "insurance": {
            "lifeCover": insurance.get("life_cover"),
            "healthCover": insurance.get("health_cover"),
        },
        "savings": {
            "savingsPercent": lifestyle.get("savings_percent"),
            "savingsBand": lifestyle.get("savings_band"),
        },
        "investments": {
            "current": lifestyle.get("products") or [],
            "allocation": lifestyle.get("allocation") or {},
        },
        "emergencyFundAmount": lifestyle.get("emergency_fund"),
    }

    # Merge document-derived signals if questionnaire fields are missing
    di = doc_insights or {}
    bank = di.get("bank") or {}
    try:
        # Annual income fallback from bank inflows
        if not payload["income"].get("annualIncome"):
            inflow = bank.get("total_inflows")
            if isinstance(inflow, (int, float)) and inflow > 0:
                payload["income"]["annualIncome"] = inflow
        # Monthly expenses fallback from bank outflows
        if not payload["income"].get("monthlyExpenses"):
            outflow = bank.get("total_outflows")
            if isinstance(outflow, (int, float)) and outflow > 0:
                payload["income"]["monthlyExpenses"] = round(outflow / 12.0, 2)
        # Savings percent fallback from net cashflow
        if not payload["savings"].get("savingsPercent"):
            inflow = bank.get("total_inflows")
            outflow = bank.get("total_outflows")
            if isinstance(inflow, (int, float)) and inflow > 0 and isinstance(outflow, (int, float)):
                sp = max(0.0, (inflow - outflow)) / inflow * 100.0
                sp = max(0.0, min(100.0, sp))
                payload["savings"]["savingsPercent"] = round(sp, 2)
    except Exception:
        pass

    # Merge insurance covers from document insights when questionnaire values are absent
    try:
        ins = di.get("insurance") or {}
        sum_val = ins.get("sum_assured_or_insured")
        ins_type = str(ins.get("insurance_type") or "").lower()
        if isinstance(sum_val, (int, float)) and sum_val > 0:
            if not payload["insurance"].get("lifeCover") and ("life" in ins_type or "term" in ins_type or "ulip" in ins_type):
                payload["insurance"]["lifeCover"] = float(sum_val)
            if not payload["insurance"].get("healthCover") and ("health" in ins_type or "mediclaim" in ins_type):
                payload["insurance"]["healthCover"] = float(sum_val)
            # Unknown type: default to life cover if both missing
            if not payload["insurance"].get("lifeCover") and not payload["insurance"].get("healthCover"):
                payload["insurance"]["lifeCover"] = float(sum_val)
    except Exception:
        pass

    # Merge portfolio allocation from document insights (CAS) when missing
    try:
        port = di.get("portfolio") or {}
        alloc = payload.get("investments", {}).get("allocation") or {}
        def _set_if_missing(key, src_key):
            if alloc.get(key) in (None, "", 0):
                v = port.get(src_key)
                if isinstance(v, (int, float)) and v >= 0:
                    alloc[key] = float(v)
        _set_if_missing("equity", "equity")
        _set_if_missing("debt", "debt")
        _set_if_missing("gold", "gold")
        _set_if_missing("realEstate", "realEstate")
        _set_if_missing("insuranceLinked", "insuranceLinked")
        _set_if_missing("cash", "cash")
        payload["investments"]["allocation"] = alloc
    except Exception:
        pass

    return payload

def _build_client_facts(q: dict, analysis: dict, doc_insights=None) -> dict:
    personal = q.get("personal_info") or {}
    family = q.get("family_info") or {}
    lifestyle = q.get("lifestyle") or {}
    insurance = q.get("insurance") or {}
    goals = (q.get("goals") or {}).get("items") or []

    dependents_count = (1 if family.get("spouse") else 0) + len(family.get("children") or []) + len(family.get("dependents") or [])
    di = doc_insights or {}
    bank = di.get("bank") or {}
    portfolio = di.get("portfolio") or {}

    facts = {
        "questionnaire_id": q.get("id"),
        "personal": {
            "name": personal.get("name"),
            "age": personal.get("age"),
            "dependents_count": dependents_count,
        },
        "income": {
            "annualIncome": lifestyle.get("annual_income"),
            "monthlyExpenses": lifestyle.get("monthly_expenses"),
            "monthlyEmi": lifestyle.get("monthly_emi"),
        },
        "insurance": {
            "lifeCover": insurance.get("life_cover"),
            "healthCover": insurance.get("health_cover"),
        },
        "savings": {
            "savingsPercent": lifestyle.get("savings_percent"),
        },
        "goals": [
            {
                "name": (g.get("name") or g.get("goal")),
                "target_amount": g.get("target_amount"),
                "horizon_years": g.get("horizon_years") or g.get("horizon"),
            }
            for g in goals
        ],
        "bank": {
            "total_inflows": bank.get("total_inflows"),
            "total_outflows": bank.get("total_outflows"),
            "net_cashflow": bank.get("net_cashflow"),
            "opening_balance": bank.get("opening_balance"),
            "closing_balance": bank.get("closing_balance"),
        },
        "portfolio": portfolio,
        "extracts": di.get("raw_extracts"),
        "analysis": analysis,
    }
    return facts

def _render_narrative_section(story, styles, section_key, section_obj):
    try:
        title = section_obj.get("title") or section_key.replace("_", " ").title()
        story.append(Paragraph(sanitize_pdf_text(title), styles["h2"]))
        for b in (section_obj.get("bullets") or [])[:6]:
            story.append(Paragraph(sanitize_pdf_text(f"• {b}"), styles["BodyText"]))
        for p in (section_obj.get("paragraphs") or [])[:3]:
            story.append(Paragraph(sanitize_pdf_text(p), styles["BodyText"]))
        actions = section_obj.get("actions") or []
        if actions:
            story.append(Paragraph("Actions:", styles["BodyText"]))
            for a in actions[:6]:
                story.append(Paragraph(sanitize_pdf_text(f"- {a}"), styles["BodyText"]))
        story.append(Spacer(1, 8))
    except Exception:
        pass

def generate_financial_plan_pdf(q: dict, analysis: dict, output_path: str, doc_insights=None, narratives=None):
    styles = get_custom_styles()
    doc = SimpleDocTemplate(output_path, pagesize=letter,
                            rightMargin=inch*0.75, leftMargin=inch*0.75,
                            topMargin=inch, bottomMargin=inch)
    story = []

    name = (q.get("personal_info") or {}).get("name") or "Client"
    age = (q.get("personal_info") or {}).get("age") or "N/A"
    family = q.get("family_info") or {}
    spouse = family.get("spouse")
    children = family.get("children") or []
    dependents = family.get("dependents") or []
    goals = (q.get("goals") or {}).get("items") or []
    lifestyle = (q.get("lifestyle") or {}) or {}
    di = doc_insights or {}
    bank = di.get("bank") or {}
    portfolio = (di.get("portfolio") if di else None) or {}
    ihs = analysis.get("ihs") or {}
    advanced_risk = analysis.get("advancedRisk")
    categorized = _categorize_recommendations(analysis.get("recommendations") or [])

    # ==========================================================================
    # PAGE 1: INPUTS & DATA CAPTURED
    # ==========================================================================
    story.append(Paragraph("Financial Plan", styles["Title"]))
    story.append(Paragraph("Page 1: Inputs & Data Captured", styles["h1"]))

    # Client Profile Section
    story.append(Paragraph("Client Profile", styles["h2"]))
    profile_rows = [
        ["Name", name],
        ["Age", str(age)],
        ["Marital Status", "Married" if spouse else "Single"],
        ["Children", str(len(children))],
        ["Other Dependents", str(len(dependents))],
    ]
    profile_table = Table(
        [["Field", "Value"]] + profile_rows,
        hAlign="LEFT",
        colWidths=[180, 320],
    )
    profile_table.setStyle(TableStyle([
        ('BACKGROUND', (0,0), (-1,0), colors.HexColor('#457B9D')),
        ('TEXTCOLOR', (0,0), (-1,0), colors.white),
        ('GRID', (0,0), (-1,-1), 0.5, colors.grey),
        ('FONTNAME',(0,0),(-1,0),'Helvetica-Bold'),
        ('BOTTOMPADDING',(0,0),(-1,0),6),
    ]))
    story.append(profile_table)
    story.append(Spacer(1, 12))

    # Data Sources Status
    story.append(Paragraph("Data Sources Status", styles["h2"]))
    income_declared = bool(lifestyle.get("annual_income"))
    expenses_declared = bool(lifestyle.get("monthly_expenses"))
    netcf = bank.get("net_cashflow")

    data_rows = [
        ["Income Declaration", "Provided" if income_declared else "Not declared (derived bands used)"],
        ["Expense Data", "Captured" if expenses_declared else "Not declared (emergency fund based)"],
        ["Cashflow Pattern", f"{'Surplus' if netcf >= 0 else 'Deficit'} pattern" if netcf is not None else "Cannot be inferred"],
    ]

    # Document Upload Status
    uploads = list_questionnaire_uploads(q.get("id"))
    present_types = {row["doc_type"] for row in uploads}
    expected_types = {
        "Bank statement",
        "ITR",
        "Insurance document",
        "Mutual fund CAS (Consolidated Account Statement)",
    }
    missing = expected_types - present_types

    for doc_type in sorted(expected_types):
        status = "Uploaded" if doc_type in present_types else "Missing"
        data_rows.append([doc_type, status])

    data_table = Table(
        [["Data Source", "Status"]] + data_rows,
        hAlign="LEFT",
        colWidths=[280, 220],
    )
    data_table.setStyle(TableStyle([
        ('BACKGROUND', (0,0), (-1,0), colors.HexColor('#457B9D')),
        ('TEXTCOLOR', (0,0), (-1,0), colors.white),
        ('GRID', (0,0), (-1,-1), 0.5, colors.grey),
        ('FONTNAME',(0,0),(-1,0),'Helvetica-Bold'),
        ('BOTTOMPADDING',(0,0),(-1,0),6),
    ]))
    story.append(data_table)
    story.append(Spacer(1, 12))

    # Portfolio Snapshot (from CAS)
    cas_data = _get_cas_data_for_questionnaire(q.get("id"))

    if cas_data and (cas_data.get("transaction_summary") or cas_data.get("sip_details")):
        story.append(Paragraph("Portfolio Snapshot (Mutual Fund CAS)", styles["h2"]))

        # Transaction Summary
        trans_sum = cas_data.get("transaction_summary") or {}
        if trans_sum:
            total_inv = trans_sum.get("total_purchase_amount", 0)
            current_val = trans_sum.get("total_current_value", 0)
            unrealized_gain = trans_sum.get("total_unrealized_gain", 0)

            portfolio_rows = []
            if total_inv:
                portfolio_rows.append(["Total Investment", f"Rs. {total_inv:,.0f}"])
            if current_val:
                portfolio_rows.append(["Current Value", f"Rs. {current_val:,.0f}"])
            if unrealized_gain is not None:
                gain_text = f"Rs. {abs(unrealized_gain):,.0f} ({'+' if unrealized_gain >= 0 else '-'})"
                portfolio_rows.append(["Unrealized Gain/Loss", gain_text])

            # Returns percentage
            if total_inv and total_inv > 0 and current_val:
                returns_pct = ((current_val - total_inv) / total_inv) * 100
                portfolio_rows.append(["Returns", f"{returns_pct:+.1f}%"])

            if portfolio_rows:
                portfolio_table = Table(
                    [["Metric", "Value"]] + portfolio_rows,
                    hAlign="LEFT",
                    colWidths=[200, 300],
                )
                portfolio_table.setStyle(TableStyle([
                    ('BACKGROUND', (0,0), (-1,0), colors.HexColor('#457B9D')),
                    ('TEXTCOLOR', (0,0), (-1,0), colors.white),
                    ('GRID', (0,0), (-1,-1), 0.5, colors.grey),
                    ('FONTNAME',(0,0),(-1,0),'Helvetica-Bold'),
                    ('BOTTOMPADDING',(0,0),(-1,0),6),
                ]))
                story.append(portfolio_table)
                story.append(Spacer(1, 8))

        # Asset Allocation & Debt-Equity Ratio
        asset_alloc = cas_data.get("asset_allocation") or {}
        equity_pct = asset_alloc.get("equity_percentage", 0)
        debt_pct = asset_alloc.get("debt_percentage", 0)
        hybrid_pct = asset_alloc.get("hybrid_percentage", 0)

        if equity_pct or debt_pct or hybrid_pct:
            alloc_rows = [
                ["Equity", f"{equity_pct:.1f}%"],
                ["Debt", f"{debt_pct:.1f}%"],
                ["Hybrid", f"{hybrid_pct:.1f}%"],
            ]

            # Debt-Equity Ratio
            if equity_pct > 0:
                de_ratio = debt_pct / equity_pct
                alloc_rows.append(["Debt-Equity Ratio", f"{de_ratio:.2f}:1"])

            alloc_table = Table(
                [["Asset Class", "Allocation"]] + alloc_rows,
                hAlign="LEFT",
                colWidths=[200, 300],
            )
            alloc_table.setStyle(TableStyle([
                ('BACKGROUND', (0,0), (-1,0), colors.HexColor('#457B9D')),
                ('TEXTCOLOR', (0,0), (-1,0), colors.white),
                ('GRID', (0,0), (-1,-1), 0.5, colors.grey),
                ('FONTNAME',(0,0),(-1,0),'Helvetica-Bold'),
                ('BOTTOMPADDING',(0,0),(-1,0),6),
            ]))
            story.append(alloc_table)
            story.append(Spacer(1, 8))

        # SIP Summary
        sip_details = cas_data.get("sip_details") or []
        if sip_details:
            story.append(Paragraph("Active SIPs", styles["BodyText"]))
            story.append(Spacer(1, 4))

            sip_rows = []
            total_monthly_sip = 0

            for sip in sip_details[:10]:  # Limit to 10 SIPs
                scheme = sip.get("scheme_name", "N/A")
                amount = sip.get("sip_amount", 0)
                date = sip.get("sip_date", "N/A")
                freq = sip.get("frequency", "Monthly")

                # Truncate long scheme names
                if len(scheme) > 40:
                    scheme = scheme[:37] + "..."

                sip_rows.append([
                    scheme,
                    f"Rs. {amount:,.0f}" if isinstance(amount, (int, float)) else str(amount),
                    str(date),
                    freq
                ])

                # Sum monthly SIPs
                if freq.lower() == "monthly" and isinstance(amount, (int, float)):
                    total_monthly_sip += amount

            if sip_rows:
                sip_table = Table(
                    [["Scheme", "Amount", "Date", "Frequency"]] + sip_rows,
                    hAlign="LEFT",
                    colWidths=[240, 90, 60, 110],
                )
                sip_table.setStyle(TableStyle([
                    ('BACKGROUND', (0,0), (-1,0), colors.HexColor('#457B9D')),
                    ('TEXTCOLOR', (0,0), (-1,0), colors.white),
                    ('GRID', (0,0), (-1,-1), 0.5, colors.grey),
                    ('FONTNAME',(0,0),(-1,0),'Helvetica-Bold'),
                    ('FONTSIZE',(0,0),(-1,-1), 8),
                    ('BOTTOMPADDING',(0,0),(-1,0),6),
                    ('VALIGN', (0,0), (-1,-1), 'TOP'),
                ]))
                story.append(sip_table)

                if total_monthly_sip > 0:
                    story.append(Spacer(1, 4))
                    story.append(Paragraph(
                        f"<b>Total Monthly SIP Commitment:</b> Rs. {total_monthly_sip:,.0f}",
                        styles["BodyText"]
                    ))

        story.append(Spacer(1, 12))

    # Goals Captured
    story.append(Paragraph("Goals Captured", styles["h2"]))
    if goals:
        goal_input_rows = []
        for g in goals[:10]:
            desc = g.get("name") or g.get("goal") or "Goal"
            amt = g.get("target_amount") or "-"
            horizon = g.get("horizon_years") or g.get("horizon") or "-"
            goal_input_rows.append([desc, f"Rs. {amt}" if amt != "-" else "-", f"{horizon} yrs" if horizon != "-" else "-"])
        goals_table = Table(
            [["Goal Name", "Target Amount", "Horizon"]] + goal_input_rows,
            hAlign="LEFT",
            colWidths=[240, 130, 130],
        )
        goals_table.setStyle(TableStyle([
            ('BACKGROUND', (0,0), (-1,0), colors.HexColor('#457B9D')),
            ('TEXTCOLOR', (0,0), (-1,0), colors.white),
            ('GRID', (0,0), (-1,-1), 0.5, colors.grey),
            ('FONTNAME',(0,0),(-1,0),'Helvetica-Bold'),
            ('BOTTOMPADDING',(0,0),(-1,0),6),
        ]))
        story.append(goals_table)
    else:
        story.append(Paragraph("No goals entered.", styles["BodyText"]))
    story.append(PageBreak())

    # ==========================================================================
    # PAGE 2: TECHNICAL ASSESSMENT (ALL VALUES)
    # ==========================================================================
    story.append(Paragraph("Page 2: Technical Assessment", styles["h1"]))

    # Core Financial Metrics Dashboard
    story.append(Paragraph("Core Financial Metrics", styles["h2"]))
    metrics_rows = [
        ["Surplus Level", analysis.get("surplusBand") or "-", Paragraph(_interpret_surplus(analysis.get("surplusBand")))],
        ["Insurance Coverage", analysis.get("insuranceGap") or "-", Paragraph(_interpret_insurance(analysis.get("insuranceGap")))],
        ["Debt Status", analysis.get("debtStress") or "-", Paragraph(_interpret_debt(analysis.get("debtStress")))],
        ["Liquidity", analysis.get("liquidity") or "-", Paragraph(_interpret_liquidity(analysis.get("liquidity")))],
        ["Investment Health Score", ihs.get("band") or "-", Paragraph(_interpret_ihs(ihs.get("band")))],
    ]
    table = Table(
        [["Metric", "Result", "Interpretation"]] + metrics_rows,
        hAlign="LEFT",
        colWidths=[140, 90, 270],
    )
    table.setStyle(TableStyle([
        ('BACKGROUND', (0,0), (-1,0), colors.HexColor('#457B9D')),
        ('TEXTCOLOR', (0,0), (-1,0), colors.white),
        ('GRID', (0,0), (-1,-1), 0.5, colors.grey),
        ('FONTNAME',(0,0),(-1,0),'Helvetica-Bold'),
        ('BOTTOMPADDING',(0,0),(-1,0),8),
        ('VALIGN', (0,0), (-1,-1), 'TOP'),
    ]))
    story.append(table)
    story.append(Spacer(1, 12))

    # Advanced Risk Assessment (if available)
    if advanced_risk:
        story.append(Paragraph("Advanced Risk Assessment", styles["h2"]))

        # Core risk values in a compact table
        band = advanced_risk.get("recommendedEquityBand") or {}
        equity_band_str = f"{band.get('min')}% - {band.get('max')}% (mid {advanced_risk.get('recommendedEquityMid')}%)" if band.get("min") is not None else "-"

        ar_rows = [
            ["Calculated Score", str(advanced_risk.get("score") or "-")],
            ["Risk Appetite", advanced_risk.get("appetiteCategory") or "-"],
            ["Tenure Limit", advanced_risk.get("tenureLimitCategory") or "-"],
            ["Baseline Category", advanced_risk.get("baselineCategory") or "-"],
            ["Final Category", advanced_risk.get("finalCategory") or "-"],
            ["Recommended Equity Band", equity_band_str],
        ]

        ar_table = Table([["Parameter", "Value"]] + ar_rows, hAlign="LEFT", colWidths=[200, 300])
        ar_table.setStyle(TableStyle([
            ('BACKGROUND', (0,0), (-1,0), colors.HexColor('#1D3557')),
            ('TEXTCOLOR', (0,0), (-1,0), colors.white),
            ('GRID', (0,0), (-1,-1), 0.5, colors.grey),
            ('FONTNAME',(0,0),(-1,0),'Helvetica-Bold'),
            ('BOTTOMPADDING',(0,0),(-1,0),6),
        ]))
        story.append(ar_table)
        story.append(Spacer(1, 8))

        # Adjustments applied
        adjustments_list = advanced_risk.get("adjustmentsApplied") or []
        if adjustments_list:
            story.append(Paragraph("Adjustments Applied:", styles["BodyText"]))
            for adj in adjustments_list:
                story.append(Paragraph(sanitize_pdf_text(f"  - {adj}"), styles["BodyText"]))

        # Reasoning
        reasoning = advanced_risk.get("reasoningText")
        if reasoning:
            story.append(Spacer(1, 6))
            story.append(Paragraph(f"Reasoning: {sanitize_pdf_text(reasoning)}", styles["BodyText"]))

    story.append(Spacer(1, 12))

    # Summary Metrics Box
    story.append(Paragraph("Assessment Summary", styles["h2"]))
    summary_rows = [
        ["Risk Profile", analysis.get('riskProfile') or "-"],
        ["Surplus Level", analysis.get('surplusBand') or "-"],
        ["Insurance Status", analysis.get('insuranceGap') or "-"],
        ["Debt Position", analysis.get('debtStress') or "-"],
        ["Liquidity", analysis.get('liquidity') or "-"],
        ["IHS Band", ihs.get('band') or "-"],
    ]
    summary_table = Table(
        [["Assessment", "Result"]] + summary_rows,
        hAlign="LEFT",
        colWidths=[200, 300],
    )
    summary_table.setStyle(TableStyle([
        ('BACKGROUND', (0,0), (-1,0), colors.HexColor('#457B9D')),
        ('TEXTCOLOR', (0,0), (-1,0), colors.white),
        ('GRID', (0,0), (-1,-1), 0.5, colors.grey),
        ('FONTNAME',(0,0),(-1,0),'Helvetica-Bold'),
        ('BOTTOMPADDING',(0,0),(-1,0),6),
    ]))
    story.append(summary_table)
    story.append(PageBreak())

    # ==========================================================================
    # PAGE 3: RECOMMENDATIONS & ACTIONS
    # ==========================================================================
    story.append(Paragraph("Page 3: Recommendations & Actions", styles["h1"]))

    # Flags / Attention Areas
    flags = analysis.get("flags") or []
    story.append(Paragraph("Attention Areas", styles["h2"]))
    if flags:
        for f in flags:
            # Display actual values - removed masking regex
            story.append(Paragraph(sanitize_pdf_text(f"! {f}"), styles["BodyText"]))
    else:
        story.append(Paragraph("No critical flags identified.", styles["BodyText"]))
    story.append(Spacer(1, 12))

    # Categorized Recommendations
    story.append(Paragraph("Recommendations", styles["h2"]))
    for cat, items in categorized.items():
        story.append(Paragraph(f"<b>{cat}</b>", styles["BodyText"]))
        for it in items:
            story.append(Paragraph(sanitize_pdf_text(f"  - {it}"), styles["BodyText"]))
        story.append(Spacer(1, 4))
    story.append(Spacer(1, 12))

    # Personalized Narrative (LLM-generated)
    if narratives and isinstance(narratives, dict):
        story.append(Paragraph("Personalized Narrative", styles["h2"]))
        section_order = [
            "executive_summary",
            "flags_explainer",
            "protection_plan",
            "cashflow",
            "debt_strategy",
            "liquidity_plan",
            "risk_rationale",
            "goals_strategy",
            "portfolio_rebalance",
        ]
        for key in section_order:
            sec = narratives.get(key)
            if isinstance(sec, dict):
                _render_narrative_section(story, styles, key, sec)
        story.append(Spacer(1, 12))

    # Goal Mapping Table (compact)
    story.append(Paragraph("Goal Strategy Mapping", styles["h2"]))
    goal_rows = []
    for g in goals[:10]:
        nm = g.get("name") or g.get("goal") or "Goal"
        horizon = g.get("horizon_years") or g.get("horizon") or "-"
        strategy = g.get("suggested_strategy") or _default_strategy_for_goal(g)
        goal_rows.append([nm, f"{horizon}", Paragraph(strategy, styles["BodyText"])])
    if goal_rows:
        g_table = Table(
            [["Goal", "Horizon", "Suggested Strategy"]] + goal_rows,
            hAlign="LEFT",
            colWidths=[150, 60, 290],
        )
        g_table.setStyle(TableStyle([
            ('BACKGROUND', (0,0), (-1,0), colors.HexColor('#1D3557')),
            ('TEXTCOLOR', (0,0), (-1,0), colors.white),
            ('GRID', (0,0), (-1,-1), 0.5, colors.grey),
            ('FONTNAME',(0,0),(-1,0),'Helvetica-Bold'),
            ('BOTTOMPADDING',(0,0),(-1,0),6),
            ('VALIGN', (0,0), (-1,-1), 'TOP'),
        ]))
        story.append(g_table)
    else:
        story.append(Paragraph("No goals recorded.", styles["BodyText"]))
    story.append(Spacer(1, 12))

    # Disclaimers
    story.append(Paragraph("Disclaimers", styles["h2"]))
    disclaimers = [
        "Indicative plan; not a legally binding advisory document.",
        "Market and regulatory changes can impact recommendations.",
        "Revisit annually or after major life events.",
    ]
    for d in disclaimers:
        story.append(Paragraph(f"- {d}", styles["BodyText"]))

    class FPCanvas(canvas.Canvas):
        page_fn = footer
    doc.build(story, onFirstPage=header, onLaterPages=header, canvasmaker=FPCanvas)

# --- Narrative helpers for qualitative interpretations ---

def _interpret_surplus(band: str):
    m = (band or "").lower()
    if m == "low":
        return "Limited savings capacity; prioritize increasing systematic savings."
    if m == "adequate":
        return "Reasonable surplus; allocate efficiently across priority goals."
    if m == "strong":
        return "Healthy surplus enabling acceleration of long-term goals."
    return "Surplus position unclear; gather more cashflow data."

def _interpret_insurance(status: str):
    s = (status or "").lower()
    if s == "underinsured":
        return "Protection gap exists; increase term coverage to benchmark (~10x income)."
    if s == "adequate":
        return "Coverage at or above benchmark; schedule periodic review."
    return "Coverage status indeterminate; verify policy details."

def _interpret_debt(status: str):
    s = (status or "").lower()
    if s == "stressed":
        return "Debt ratio elevated; restructure or accelerate repayments."
    if s == "moderate":
        return "Manageable leverage; monitor to avoid escalation."
    if s == "healthy":
        return "Debt load within prudent limits."
    return "Debt position unclear; capture EMI details."

def _interpret_liquidity(status: str):
    s = (status or "").lower()
    if s == "insufficient":
        return "Emergency reserves below 6 months; build liquid buffer."
    if s == "adequate":
        return "Emergency reserve at guideline level."
    return "Liquidity status unconfirmed; record emergency fund amount."

def _interpret_ihs(band: str):
    b = (band or "").lower()
    if b == "poor":
        return "Structure weak; raise savings rate and diversify holdings."
    if b == "average":
        return "Improve allocation balance and goal alignment."
    if b == "good":
        return "Solid foundation; refine tax and risk efficiency."
    if b == "excellent":
        return "Optimized; maintain discipline and periodic rebalancing."
    return "Investment health unclear; collect product and allocation details."

def _categorize_recommendations(recs):
    cats = {
        "Risk Profile Based Advice": [],
        "Insurance Improvement": [],
        "Debt Optimization": [],
        "Liquidity Management": [],
        "Investment Health": [],
        "General Planning": [],
    }
    for r in recs:
        rl = r.lower()
        if any(k in rl for k in ["equity", "allocation", "volatility", "mix"]):
            cats["Risk Profile Based Advice"].append(r)
        elif any(k in rl for k in ["cover", "insurance", "term", "health"]):
            cats["Insurance Improvement"].append(r)
        elif any(k in rl for k in ["debt", "emi", "borrow", "refinance"]):
            cats["Debt Optimization"].append(r)
        elif any(k in rl for k in ["liquid", "emergency"]):
            cats["Liquidity Management"].append(r)
        elif any(k in rl for k in ["savings", "diversify", "portfolio", "rebalance", "products"]):
            cats["Investment Health"].append(r)
        else:
            cats["General Planning"].append(r)
    return {k: v for k, v in cats.items() if v}

def _default_strategy_for_goal(g):
    horizon = g.get("horizon_years") or g.get("horizon")
    try:
        h = int(horizon)
    except Exception:
        h = None
    if h is None:
        return "Clarify horizon; then assign blend of equity/debt."
    if h <= 3:
        return "High-quality debt & liquid funds."
    if h <= 7:
        return "Balanced allocation (~50-60% equity)."
    if h > 7:
        return "Growth-oriented (~70-80% equity) with periodic rebalancing."
    return "Diversified approach."

@app.route("/report/generate", methods=["POST"])
def report_generate():
    data = request.get_json(force=True) or {}
    questionnaire_id = data.get("questionnaire_id")
    if not questionnaire_id:
        return jsonify({"error": "questionnaire_id required"}), 400
    q = get_questionnaire(questionnaire_id)
    if not q:
        return jsonify({"error": "questionnaire not found"}), 404

    # Merge questionnaire + linked document insights
    doc_insights = {}
    try:
        doc_insights = aggregate_doc_insights_for_questionnaire(questionnaire_id)
    except Exception as e:
        doc_insights = {"error": str(e)}

    inputs = _assemble_financial_inputs(q, doc_insights)
    analysis = analyze_financial_health(inputs)

    sections = None
    try:
        facts = _build_client_facts(q, analysis, doc_insights)
        sections = run_report_sections(questionnaire_id, facts)
    except Exception as e:
        analysis["llm_error"] = str(e)

    pdf_filename = f"FinancialPlan_{os.urandom(8).hex()}.pdf"
    pdf_path = os.path.join(OUTPUT_DIR, pdf_filename)
    generate_financial_plan_pdf(q, analysis, pdf_path, doc_insights=doc_insights, narratives=sections)
    url = url_for("download_file", filename=pdf_filename, _external=True)
    return jsonify({
        "financial_plan_pdf_url": url,
        "summary_pdf_url": url,
        "report_type": "financial_plan",
        "questionnaire_id": questionnaire_id,
        "analysis": analysis,
        "docInsights": doc_insights,
        "sections": sections
    }), 200

# --- PDF Generation Logic (Enhanced) ---

def get_custom_styles():
    styles = getSampleStyleSheet()
    title_style = styles['Title']
    title_style.fontSize = 22
    title_style.alignment = TA_CENTER
    title_style.spaceAfter = 20
    title_style.textColor = colors.HexColor('#1D3557')
    h1_style = styles['h1']
    h1_style.fontSize = 16
    h1_style.leading = 22
    h1_style.spaceAfter = 12
    h1_style.textColor = colors.HexColor('#457B9D')
    h2_style = styles['h2']
    h2_style.fontSize = 12
    h2_style.leading = 18
    h2_style.spaceBefore = 10
    h2_style.spaceAfter = 6
    h2_style.textColor = colors.HexColor('#E63946')
    body_style = styles['BodyText']
    body_style.fontSize = 10
    body_style.leading = 14
    body_style.spaceAfter = 6
    body_style.wordWrap = 'CJK'
    styles.add(ParagraphStyle(name='Header', fontSize=8, alignment=TA_RIGHT, textColor=colors.grey))
    styles.add(ParagraphStyle(name='Footer', fontSize=8, alignment=TA_CENTER, textColor=colors.grey))
    styles.add(ParagraphStyle(name='TableHead', fontSize=9, fontName='Helvetica-Bold', alignment=TA_LEFT, textColor=colors.white))
    styles.add(ParagraphStyle(name='TableCell', fontSize=9, alignment=TA_LEFT, wordWrap='CJK'))
    return styles

def header(canvas, doc):
    canvas.saveState()
    styles = get_custom_styles()
    p = Paragraph(f"Report Generated: {datetime.now().strftime('%Y-%m-%d %H:%M')}", styles['Header'])
    w, h = p.wrap(doc.width, doc.topMargin)
    p.drawOn(canvas, doc.leftMargin, doc.height + doc.topMargin - h)
    canvas.restoreState()

def footer(canvas, doc):
    canvas.saveState()
    styles = get_custom_styles()
    p = Paragraph(f"Page {doc.page}", styles['Footer'])
    w, h = p.wrap(doc.width, doc.bottomMargin)
    p.drawOn(canvas, doc.leftMargin, h)
    canvas.restoreState()

def build_pdf_story(story, data, doc, styles):
    empty_values = [None, "", "N/A", [], {}]
    if not isinstance(data, dict):
        return
    for key, value in data.items():
        if key in ["transactions", "transactions_json_path"]:
            if key == "transactions_json_path" and isinstance(value, str):
                story.append(Paragraph(sanitize_pdf_text(f"Transactions JSON: {value}"), styles["BodyText"]))
                story.append(Spacer(1, 4))
            continue
        if value in empty_values or key in ['extraction_error', 'llm_error']:
            continue
        key_title = key.replace('_', ' ').title()
        if isinstance(value, list) and value and isinstance(value[0], dict):
            story.append(Spacer(1, 0.1 * inch))
            story.append(Paragraph(key_title, styles['h2']))
            add_dynamic_table(story, value, doc, styles)
        elif isinstance(value, dict):
            story.append(Spacer(1, 0.1 * inch))
            story.append(Paragraph(key_title, styles['h2']))
            build_pdf_story(story, value, doc, styles)
        else:
            formatted_value = f"Rs. {value:,.2f}" if isinstance(value, (int, float)) else value
            p_text = f"<b>{key_title}:</b> {formatted_value}"
            story.append(Paragraph(sanitize_pdf_text(p_text), styles["BodyText"]))
            story.append(Spacer(1, 4))

def add_dynamic_table(story, data_list, doc, styles):
    filtered_data = [row for row in data_list if any(v not in [None, "", "N/A"] for v in row.values())]
    if not filtered_data:
        return
    headers = list(filtered_data[0].keys())
    header_row = [Paragraph(sanitize_pdf_text(h.replace('_', ' ').title()), styles['TableHead']) for h in headers]
    table_data = [header_row]
    for row_dict in filtered_data:
        row = []
        for h in headers:
            cell_value = row_dict.get(h, "")
            if isinstance(cell_value, (int, float)):
                cell_value = f"Rs. {cell_value:,.2f}"
            row.append(Paragraph(sanitize_pdf_text(str(cell_value)), styles['TableCell']))
        table_data.append(row)
    col_count = len(headers) if headers else 1
    col_widths = [doc.width / col_count] * col_count
    table = Table(table_data, hAlign='LEFT', repeatRows=1, colWidths=col_widths)
    table.setStyle(TableStyle([
        ('BACKGROUND', (0, 0), (-1, 0), colors.HexColor('#457B9D')),
        ('GRID', (0, 0), (-1, -1), 0.5, colors.grey),
        ('VALIGN', (0, 0), (-1, -1), 'TOP'),
        ('BOTTOMPADDING', (0, 0), (-1, 0), 10),
        ('TOPPADDING', (0, 0), (-1, 0), 10),
        ('LEFTPADDING', (0, 0), (-1, -1), 6),
        ('RIGHTPADDING', (0, 0), (-1, -1), 6),
    ]))
    story.append(table)

def generate_pdf_summary(summary_data, output_path):
    doc = SimpleDocTemplate(output_path, pagesize=letter,
                            rightMargin=inch*0.75, leftMargin=inch*0.75,
                            topMargin=inch, bottomMargin=inch)
    styles = get_custom_styles()
    story = [Paragraph("Holistic Financial Report", styles['Title']), Spacer(1, 0.25 * inch)]
    for section_key, section_content in summary_data.items():
        if not section_content or section_content.get("error"):
            story.append(Paragraph(sanitize_pdf_text(f"Could not process: {section_key}"), styles['h1']))
            if isinstance(section_content, dict) and section_content.get("error"):
                story.append(Paragraph(f"Reason: {section_content['error']}", styles['BodyText']))
            story.append(Spacer(1, 0.2 * inch))
            continue
        story.append(Paragraph(sanitize_pdf_text(section_key.replace('_', ' ').title()), styles['h1']))
        story.append(Spacer(1, 0.15 * inch))
        try:
            from reportlab.graphics.shapes import Drawing
            from reportlab.graphics.charts.piecharts import Pie
            key_l = str(section_key).lower()
            def _add_pie_chart(title, data_map):
                items = []
                for k, v in (data_map or {}).items():
                    try:
                        fv = float(v)
                    except Exception:
                        continue
                    if fv > 0:
                        items.append((str(k), fv))
                if not items:
                    return
                story.append(Paragraph(title, styles['h2']))
                d = Drawing(300, 220)
                pie = Pie()
                pie.x = 50
                pie.y = 10
                pie.width = 200
                pie.height = 200
                pie.data = [v for _, v in items]
                pie.labels = [k for k, _ in items]
                pie.simpleLabels = True
                pie.slices.strokeWidth = 0.5
                d.add(pie)
                story.append(d)
                story.append(Spacer(1, 0.1 * inch))
            if "bank statement" in key_l:
                acct = (section_content or {}).get("account_summary") or {}
                inflows = acct.get("total_inflows")
                outflows = acct.get("total_outflows")
                if inflows or outflows:
                    _add_pie_chart("Cash Flows (Inflows vs Outflows)", {
                        "Inflows": inflows or 0,
                        "Outflows": outflows or 0,
                    })
                    try:
                        if isinstance(inflows, (int, float)) and isinstance(outflows, (int, float)):
                            net = float(inflows) - float(outflows)
                            note = "Net Cash Surplus" if net >= 0 else "Net Cash Deficit"
                            story.append(Paragraph(f"{note}: Rs. {abs(net):,.0f}", styles['BodyText']))
                            story.append(Spacer(1, 0.1 * inch))
                    except Exception:
                        pass
            if "mutual fund cas" in key_l:
                alloc = (section_content or {}).get("asset_allocation") or {}
                if any(k in alloc for k in ["equity_percentage", "debt_percentage", "hybrid_percentage"]):
                    _add_pie_chart("Asset Allocation (CAS)", {
                        "Equity": alloc.get("equity_percentage", 0),
                        "Debt": alloc.get("debt_percentage", 0),
                        "Hybrid": alloc.get("hybrid_percentage", 0),
                    })
            if key_l.startswith("itr"):
                inc = (section_content or {}).get("income_sources") or {}
                if inc:
                    _add_pie_chart("Income Sources (ITR)", inc)
        except Exception:
            pass
        build_pdf_story(story, section_content, doc, styles)
        story.append(PageBreak())
    if story and isinstance(story[-1], PageBreak):
        story.pop()
    class CustomCanvas(canvas.Canvas):
        page_fn = footer
    doc.build(story, onFirstPage=header, onLaterPages=header, canvasmaker=CustomCanvas)

# --- Main Execution ---
if __name__ == '__main__':
    port = int(os.environ.get('PORT', 5000))
    app.run(host='0.0.0.0', port=port, debug=False)<|MERGE_RESOLUTION|>--- conflicted
+++ resolved
@@ -36,12 +36,9 @@
     get_latest_questionnaire_for_user,
     link_questionnaire_upload,
     list_questionnaire_uploads,
-<<<<<<< HEAD
-    update_questionnaire_upload_metadata,
-=======
     insert_metric,
     delete_metrics_for_doc_keys,
->>>>>>> 217c1396
+    update_questionnaire_upload_metadata,
 )
 # --- Initialization ---
 load_dotenv()
